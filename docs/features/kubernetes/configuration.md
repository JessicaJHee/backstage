---
id: configuration
title: Configuring Kubernetes integration
sidebar_label: Configuration
# prettier-ignore
description: Configuring the Kubernetes integration for Backstage expose your entity's objects
---

Configuring the Backstage Kubernetes integration involves two steps:

1. Enabling the backend to collect objects from your Kubernetes cluster(s).
2. Surfacing your Kubernetes objects in catalog entities

## Configuring Kubernetes Clusters

The following is a full example entry in `app-config.yaml`:

```yaml
kubernetes:
  serviceLocatorMethod:
    type: 'multiTenant'
  clusterLocatorMethods:
    - type: 'config'
      clusters:
        - url: http://127.0.0.1:9999
          name: minikube
          authProvider: 'serviceAccount'
          skipTLSVerify: false
          skipMetricsLookup: true
          serviceAccountToken: ${K8S_MINIKUBE_TOKEN}
          dashboardUrl: http://127.0.0.1:64713 # url copied from running the command: minikube service kubernetes-dashboard -n kubernetes-dashboard
          dashboardApp: standard
          caData: ${K8S_CONFIG_CA_DATA}
        - url: http://127.0.0.2:9999
          name: aws-cluster-1
          authProvider: 'aws'
    - type: 'gke'
      projectId: 'gke-clusters'
      region: 'europe-west1'
      skipTLSVerify: true
      skipMetricsLookup: true
      exposeDashboard: true
```

### `serviceLocatorMethod`

This configures how to determine which clusters a component is running in.

Currently, the only valid value is:

- `multiTenant` - This configuration assumes that all components run on all the
  provided clusters.

### `clusterLocatorMethods`

This is an array used to determine where to retrieve cluster configuration from.

Valid cluster locator methods are:

<<<<<<< HEAD
- [`catalog`](#catalog)
=======
- [`localKubectlProxy`](#localKubectlProxy)
>>>>>>> 426781af
- [`config`](#config)
- [`gke`](#gke)
- [custom `KubernetesClustersSupplier`](#custom-kubernetesclusterssupplier)

<<<<<<< HEAD
#### `catalog`

This cluster locator method will read cluster information from the catalog.
=======
#### `localKubectlProxy`

This cluster locator method will assume a locally running [`kubectl proxy`](https://kubernetes.io/docs/tasks/extend-kubernetes/http-proxy-access-api/#using-kubectl-to-start-a-proxy-server) process using the default port (8001).

NOTE: This cluster locator method is for local development only and should not be used in production.
>>>>>>> 426781af

#### `config`

This cluster locator method will read cluster information from your app-config
(see below).

##### `clusters`

Used by the `config` cluster locator method to construct Kubernetes clients.

##### `clusters.\*.url`

The base URL to the Kubernetes control plane. Can be found by using the
"Kubernetes master" result from running the `kubectl cluster-info` command.

##### `clusters.\*.name`

A name to represent this cluster, this must be unique within the `clusters`
array. Users will see this value in the Software Catalog Kubernetes plugin.

##### `clusters.\*.authProvider`

This determines how the Kubernetes client authenticates with the Kubernetes
cluster. Valid values are:

| Value                  | Description                                                                                                                                                                                                                           |
| ---------------------- | ------------------------------------------------------------------------------------------------------------------------------------------------------------------------------------------------------------------------------------- |
| `serviceAccount`       | This will use a Kubernetes [service account](https://kubernetes.io/docs/reference/access-authn-authz/service-accounts-admin/) to access the Kubernetes API. When this is used the `serviceAccountToken` field should also be set.     |
| `google`               | This will use a user's Google auth token from the [Google auth plugin](https://backstage.io/docs/auth/) to access the Kubernetes API.                                                                                                 |
| `aws`                  | This will use AWS credentials to access resources in EKS clusters                                                                                                                                                                     |
| `googleServiceAccount` | This will use the Google Cloud service account credentials to access resources in clusters                                                                                                                                            |
| `azure`                | This will use [Azure Identity](https://docs.microsoft.com/en-us/azure/active-directory/managed-identities-azure-resources/overview) to access resources in clusters                                                                   |
| `oidc`                 | This will use [Oidc Tokens](https://kubernetes.io/docs/reference/access-authn-authz/authentication/#openid-connect-tokens) to authenticate to the Kubernetes API. When this is used the `oidcTokenProvider` field should also be set. |

##### `clusters.\*.skipTLSVerify`

This determines whether the Kubernetes client verifies the TLS certificate
presented by the API server. Defaults to `false`.

##### `clusters.\*.skipMetricsLookup`

This determines whether the Kubernetes client looks up resource metrics
CPU/Memory for pods returned by the API server. Defaults to `false`.

##### `clusters.\*.serviceAccountToken` (optional)

The service account token to be used when using the `serviceAccount` auth
provider. You could get the service account token with:

```sh
kubectl -n <NAMESPACE> get secret $(kubectl -n <NAMESPACE> get sa <SERVICE_ACCOUNT_NAME> -o=json \
| jq -r '.secrets[0].name') -o=json \
| jq -r '.data["token"]' \
| base64 --decode
```

##### `clusters.\*.oidcTokenProvider` (optional)

This field is to be used when using the `oidc` auth provider. It will use the id tokens
from a configured [backstage auth provider](https://backstage.io/docs/auth/) to
authenticate to the cluster. The selected `oidcTokenProvider` needs to be properly
configured under `auth` for this to work.

```yaml
kubernetes:
  clusterLocatorMethods:
    - type: 'config'
      clusters:
        - name: test-cluster
          url: http://localhost:8080
          authProvider: oidc
          oidcTokenProvider: okta # This value needs to match a config under auth.providers
auth:
  providers:
    okta:
      development:
        clientId: ${AUTH_OKTA_CLIENT_ID}
        clientSecret: ${AUTH_OKTA_CLIENT_SECRET}
        audience: ${AUTH_OKTA_AUDIENCE}
```

The following values are supported out-of-the-box by the frontend: `google`, `microsoft`, `okta`, `onelogin`.

##### `clusters.\*.dashboardUrl` (optional)

Specifies the link to the Kubernetes dashboard managing this cluster.

Note that you should specify the app used for the dashboard using the
`dashboardApp` property, in order to properly format links to kubernetes
resources, otherwise it will assume that you're running the standard one.

Note also that this attribute is optional for some kinds of dashboards, such as
GKE, which requires additional parameters specified in the `dashboardParameters`
option.

##### `clusters.\*.dashboardApp` (optional)

Specifies the app that provides the Kubernetes dashboard.

This will be used for formatting links to kubernetes objects inside the
dashboard.

The supported dashboards are: `standard`, `rancher`, `openshift`, `gke`, `aks`,
`eks`. However, not all of them are implemented yet, so please contribute!

Note that it will default to the regular dashboard provided by the Kubernetes
project (`standard`), that can run in any Kubernetes cluster.

Note that for the `gke` app, you must provide additional information in the
`dashboardParameters` option.

Note that you can add your own formatter by registering it to the
`clusterLinksFormatters` dictionary, in the app project.

Example:

```ts
import { clusterLinksFormatters } from '@backstage/plugin-kubernetes';
clusterLinksFormatters.myDashboard = (options) => ...;
```

See also
https://github.com/backstage/backstage/tree/master/plugins/kubernetes/src/utils/clusterLinks/formatters
for real examples.

##### `clusters.\*.dashboardParameters` (optional)

Specifies additional information for the selected `dashboardApp` formatter.

Note that, even though `dashboardParameters` is optional, it might be mandatory
for some dashboards, such as GKE.

###### required parameters for GKE

| Name        | Description                                                              |
| ----------- | ------------------------------------------------------------------------ |
| projectId   | the ID of the GCP project containing your Kubernetes clusters            |
| region      | the region of GCP containing your Kubernetes clusters                    |
| clusterName | the name of your kubernetes cluster, within your `projectId` GCP project |

Note that the GKE cluster locator can automatically provide the values for the
`dashboardApp` and `dashboardParameters` options if you set the
`exposeDashboard` property to `true`.

Example:

```yaml
kubernetes:
  serviceLocatorMethod:
    type: 'multiTenant'
  clusterLocatorMethods:
    - type: 'config'
      clusters:
        - url: http://127.0.0.1:9999
          name: my-cluster
          dashboardApp: gke
          dashboardParameters:
            projectId: my-project
            region: us-east1
            clusterName: my-cluster
```

##### `clusters.\*.caData` (optional)

PEM-encoded certificate authority certificates.

This values could be obtained via inspecting the Kubernetes config file (usually
at `~/.kube/config`) under `clusters.cluster.certificate-authority-data`. For
GKE, execute the following command to obtain the value

```
gcloud container clusters describe <YOUR_CLUSTER_NAME> \
    --zone=<YOUR_COMPUTE_ZONE> \
    --format="value(masterAuth.clusterCaCertificate)"
```

See also
https://cloud.google.com/kubernetes-engine/docs/how-to/api-server-authentication#environments-without-gcloud
for complete docs about GKE without `gcloud`.

#### `gke`

This cluster locator is designed to work with Kubernetes clusters running in
[GKE][1]. It will configure the Kubernetes backend plugin to make requests to
clusters running within a Google Cloud project.

This cluster locator method will use the `google` authentication mechanism.

The Google Cloud service account to use can be configured through the
`GOOGLE_APPLICATION_CREDENTIALS` environment variable. Consult the [Google Cloud
docs][2] for more information.

For example:

```yaml
- type: 'gke'
  projectId: 'gke-clusters'
  region: 'europe-west1' # optional
  skipTLSVerify: false # optional
  skipMetricsLookup: false # optional
  exposeDashboard: false # optional
  matchingResourceLabels: # optional
    - key: 'environment'
      value: 'production'
```

Will configure the Kubernetes plugin to connect to all GKE clusters in the
project `gke-clusters` in the region `europe-west1`.

Note that the GKE cluster locator can automatically provide the values for the
`dashboardApp` and `dashboardParameters` options if you enable the
`exposeDashboard` option.

##### `projectId`

The Google Cloud project to look for Kubernetes clusters in.

##### `region` (optional)

The Google Cloud region to look for Kubernetes clusters in. Defaults to all
regions.

##### `skipTLSVerify` (optional)

This determines whether the Kubernetes client verifies the TLS certificate
presented by the API server. Defaults to `false`.

##### `skipMetricsLookup` (optional)

This determines whether the Kubernetes client looks up resource metrics
CPU/Memory for pods returned by the API server. Defaults to `false`.

##### `exposeDashboard` (optional)

This determines whether the `dashboardApp` and `dashboardParameters` should be
automatically configured in order to expose the GKE dashboard from the
Kubernetes plugin.

Defaults to `false`.

##### `matchingResourceLabels` (optional)

Array of key value labels used to filter out clusters which don't have the matching
[resource labels](https://cloud.google.com/resource-manager/docs/creating-managing-labels).

#### Custom `KubernetesClustersSupplier`

If the configuration-based cluster locators do not work for your use-case,
it is also possible to implement a
[custom `KubernetesClustersSupplier`](installation.md#custom-cluster-discovery).

### `customResources` (optional)

Configures which [custom resources][3] to look for when returning an entity's
Kubernetes resources.

Defaults to empty array. Example:

```yaml
---
kubernetes:
  customResources:
    - group: 'argoproj.io'
      apiVersion: 'v1alpha1'
      plural: 'rollouts'
```

#### `customResources.\*.group`

The custom resource's group.

#### `customResources.\*.apiVersion`

The custom resource's apiVersion.

#### `customResources.\*.plural`

The plural representing the custom resource.

### `apiVersionOverrides` (optional)

Overrides for the API versions used to make requests for the corresponding
objects. If using a legacy Kubernetes version, you may use this config to
override the default API versions to ones that are supported by your cluster.

Example:

```yaml
---
kubernetes:
  apiVersionOverrides:
    cronjobs: 'v1beta1'
```

For more information on which API versions are supported by your cluster, please
view the Kubernetes API docs for your Kubernetes version (e.g.
[API Groups for v1.22](https://kubernetes.io/docs/reference/generated/kubernetes-api/v1.22/#-strong-api-groups-strong-)
)

### Role Based Access Control

The current RBAC permissions required are read-only cluster wide, for the
following objects:

- pods
- services
- configmaps
- deployments
- replicasets
- horizontalpodautoscalers
- ingresses
- statefulsets

The following RBAC permissions are required on the batch API group for the
following objects:

- jobs
- cronjobs

## Surfacing your Kubernetes components as part of an entity

There are two ways to surface your Kubernetes components as part of an entity.
The label selector takes precedence over the annotation/service id.

### Common `backstage.io/kubernetes-id` label

#### Adding the entity annotation

In order for Backstage to detect that an entity has Kubernetes components, the
following annotation should be added to the entity's `catalog-info.yaml`:

```yaml
annotations:
  'backstage.io/kubernetes-id': dice-roller
```

#### Adding the namespace annotation

Entities can have the `backstage.io/kubernetes-namespace` annotation, this will cause the entity's Kubernetes resources
to by looked up via that namespace.

```yaml
annotations:
  'backstage.io/kubernetes-namespace': dice-space
```

#### Labeling Kubernetes components

In order for Kubernetes components to show up in the software catalog as a part
of an entity, Kubernetes components themselves can have the following label:

```yaml
'backstage.io/kubernetes-id': <BACKSTAGE_ENTITY_NAME>
```

### Label selector query annotation

You can write your own custom label selector query that Backstage will use to
lookup the objects (similar to `kubectl --selector="your query here"`). Review
the
[labels and selectors Kubernetes documentation](https://kubernetes.io/docs/concepts/overview/working-with-objects/labels/)
for more info.

```yaml
'backstage.io/kubernetes-label-selector': 'app=my-app,component=front-end'
```

[1]: https://cloud.google.com/kubernetes-engine
[2]: https://cloud.google.com/docs/authentication/production#linux-or-macos
[3]: https://kubernetes.io/docs/concepts/extend-kubernetes/api-extension/custom-resources/<|MERGE_RESOLUTION|>--- conflicted
+++ resolved
@@ -57,26 +57,23 @@
 
 Valid cluster locator methods are:
 
-<<<<<<< HEAD
 - [`catalog`](#catalog)
-=======
 - [`localKubectlProxy`](#localKubectlProxy)
->>>>>>> 426781af
 - [`config`](#config)
 - [`gke`](#gke)
 - [custom `KubernetesClustersSupplier`](#custom-kubernetesclusterssupplier)
 
-<<<<<<< HEAD
 #### `catalog`
 
 This cluster locator method will read cluster information from the catalog.
-=======
+
 #### `localKubectlProxy`
 
 This cluster locator method will assume a locally running [`kubectl proxy`](https://kubernetes.io/docs/tasks/extend-kubernetes/http-proxy-access-api/#using-kubectl-to-start-a-proxy-server) process using the default port (8001).
 
 NOTE: This cluster locator method is for local development only and should not be used in production.
->>>>>>> 426781af
+
+> > > > > > > master
 
 #### `config`
 
