# @backstage/plugin-catalog-backend-module-aws

<<<<<<< HEAD
=======
## 0.4.10-next.0

### Patch Changes

- Updated dependencies
  - @backstage/backend-defaults@0.9.0-next.0
  - @backstage/backend-plugin-api@1.2.1
  - @backstage/catalog-model@1.7.3
  - @backstage/config@1.3.2
  - @backstage/errors@1.2.7
  - @backstage/integration@1.16.2
  - @backstage/integration-aws-node@0.1.15
  - @backstage/plugin-catalog-common@1.1.3
  - @backstage/plugin-catalog-node@1.16.1
  - @backstage/plugin-kubernetes-common@0.9.4

>>>>>>> 66ce8958
## 0.4.9

### Patch Changes

- Updated dependencies
  - @backstage/integration@1.16.2
  - @backstage/backend-defaults@0.8.2
  - @backstage/plugin-kubernetes-common@0.9.4
  - @backstage/integration-aws-node@0.1.15
  - @backstage/backend-plugin-api@1.2.1
  - @backstage/catalog-model@1.7.3
  - @backstage/config@1.3.2
  - @backstage/errors@1.2.7
  - @backstage/plugin-catalog-common@1.1.3
  - @backstage/plugin-catalog-node@1.16.1

## 0.4.9-next.2

### Patch Changes

- Updated dependencies
  - @backstage/backend-defaults@0.8.2-next.2
  - @backstage/integration@1.16.2-next.0
  - @backstage/backend-plugin-api@1.2.1-next.1
  - @backstage/catalog-model@1.7.3
  - @backstage/config@1.3.2
  - @backstage/errors@1.2.7
  - @backstage/integration-aws-node@0.1.15
  - @backstage/plugin-catalog-common@1.1.3
  - @backstage/plugin-catalog-node@1.16.1-next.1
  - @backstage/plugin-kubernetes-common@0.9.4-next.0

## 0.4.9-next.1

### Patch Changes

- Updated dependencies
  - @backstage/backend-defaults@0.8.2-next.1
  - @backstage/backend-plugin-api@1.2.1-next.1
  - @backstage/catalog-model@1.7.3
  - @backstage/config@1.3.2
  - @backstage/errors@1.2.7
  - @backstage/integration@1.16.1
  - @backstage/integration-aws-node@0.1.15
  - @backstage/plugin-catalog-common@1.1.3
  - @backstage/plugin-catalog-node@1.16.1-next.1
  - @backstage/plugin-kubernetes-common@0.9.4-next.0

## 0.4.9-next.0

### Patch Changes

- Updated dependencies
  - @backstage/backend-defaults@0.8.2-next.0
  - @backstage/plugin-kubernetes-common@0.9.4-next.0
  - @backstage/backend-plugin-api@1.2.1-next.0
  - @backstage/plugin-catalog-node@1.16.1-next.0

## 0.4.8

### Patch Changes

- eb80a1a: Minor doc string update
- Updated dependencies
  - @backstage/backend-defaults@0.8.0
  - @backstage/backend-plugin-api@1.2.0
  - @backstage/plugin-catalog-node@1.16.0
  - @backstage/plugin-kubernetes-common@0.9.3
  - @backstage/catalog-model@1.7.3
  - @backstage/config@1.3.2
  - @backstage/errors@1.2.7
  - @backstage/integration@1.16.1
  - @backstage/integration-aws-node@0.1.15
  - @backstage/plugin-catalog-common@1.1.3

## 0.4.8-next.3

### Patch Changes

- Updated dependencies
  - @backstage/plugin-catalog-node@1.16.0-next.3
  - @backstage/backend-defaults@0.8.0-next.3
  - @backstage/backend-plugin-api@1.2.0-next.2
  - @backstage/catalog-model@1.7.3
  - @backstage/config@1.3.2
  - @backstage/errors@1.2.7
  - @backstage/integration@1.16.1
  - @backstage/integration-aws-node@0.1.15
  - @backstage/plugin-catalog-common@1.1.3
  - @backstage/plugin-kubernetes-common@0.9.3-next.1

## 0.4.8-next.2

### Patch Changes

- Updated dependencies
  - @backstage/backend-plugin-api@1.2.0-next.1
  - @backstage/backend-defaults@0.8.0-next.2
  - @backstage/plugin-kubernetes-common@0.9.3-next.1
  - @backstage/catalog-model@1.7.3
  - @backstage/config@1.3.2
  - @backstage/errors@1.2.7
  - @backstage/integration@1.16.1
  - @backstage/integration-aws-node@0.1.15
  - @backstage/plugin-catalog-common@1.1.3
  - @backstage/plugin-catalog-node@1.16.0-next.2

## 0.4.8-next.1

### Patch Changes

- Updated dependencies
  - @backstage/plugin-catalog-node@1.16.0-next.1
  - @backstage/backend-defaults@0.8.0-next.1
  - @backstage/backend-plugin-api@1.2.0-next.0
  - @backstage/catalog-model@1.7.3
  - @backstage/config@1.3.2
  - @backstage/errors@1.2.7
  - @backstage/integration@1.16.1
  - @backstage/integration-aws-node@0.1.15
  - @backstage/plugin-catalog-common@1.1.3
  - @backstage/plugin-kubernetes-common@0.9.3-next.0

## 0.4.8-next.0

### Patch Changes

- Updated dependencies
  - @backstage/backend-defaults@0.8.0-next.0
  - @backstage/plugin-kubernetes-common@0.9.3-next.0
  - @backstage/plugin-catalog-node@1.15.2-next.0
  - @backstage/backend-plugin-api@1.2.0-next.0
  - @backstage/catalog-model@1.7.3
  - @backstage/config@1.3.2
  - @backstage/errors@1.2.7
  - @backstage/integration@1.16.1
  - @backstage/integration-aws-node@0.1.15
  - @backstage/plugin-catalog-common@1.1.3

## 0.4.7

### Patch Changes

- Updated dependencies
  - @backstage/backend-defaults@0.7.0
  - @backstage/integration@1.16.1
  - @backstage/backend-plugin-api@1.1.1
  - @backstage/catalog-model@1.7.3
  - @backstage/config@1.3.2
  - @backstage/errors@1.2.7
  - @backstage/integration-aws-node@0.1.15
  - @backstage/plugin-catalog-common@1.1.3
  - @backstage/plugin-catalog-node@1.15.1
  - @backstage/plugin-kubernetes-common@0.9.2

## 0.4.7-next.1

### Patch Changes

- Updated dependencies
  - @backstage/backend-defaults@0.7.0-next.1
  - @backstage/backend-plugin-api@1.1.1-next.1
  - @backstage/catalog-model@1.7.3-next.0
  - @backstage/config@1.3.2-next.0
  - @backstage/errors@1.2.7-next.0
  - @backstage/plugin-catalog-node@1.15.1-next.1
  - @backstage/plugin-kubernetes-common@0.9.2-next.0
  - @backstage/integration-aws-node@0.1.15-next.0
  - @backstage/plugin-catalog-common@1.1.3-next.0
  - @backstage/integration@1.16.1-next.0

## 0.4.7-next.0

### Patch Changes

- Updated dependencies
  - @backstage/backend-defaults@0.7.0-next.0
  - @backstage/backend-plugin-api@1.1.1-next.0
  - @backstage/catalog-model@1.7.2
  - @backstage/config@1.3.1
  - @backstage/errors@1.2.6
  - @backstage/integration@1.16.0
  - @backstage/integration-aws-node@0.1.14
  - @backstage/plugin-catalog-common@1.1.2
  - @backstage/plugin-catalog-node@1.15.1-next.0
  - @backstage/plugin-kubernetes-common@0.9.1

## 0.4.6

### Patch Changes

- Updated dependencies
  - @backstage/backend-defaults@0.6.0
  - @backstage/integration@1.16.0
  - @backstage/backend-plugin-api@1.1.0
  - @backstage/plugin-catalog-node@1.15.0
  - @backstage/errors@1.2.6
  - @backstage/catalog-model@1.7.2
  - @backstage/config@1.3.1
  - @backstage/integration-aws-node@0.1.14
  - @backstage/plugin-catalog-common@1.1.2
  - @backstage/plugin-kubernetes-common@0.9.1

## 0.4.6-next.2

### Patch Changes

- Updated dependencies
  - @backstage/backend-defaults@0.6.0-next.2
  - @backstage/backend-plugin-api@1.1.0-next.2
  - @backstage/errors@1.2.6-next.0
  - @backstage/plugin-catalog-node@1.15.0-next.2
  - @backstage/catalog-model@1.7.2-next.0
  - @backstage/config@1.3.1-next.0
  - @backstage/integration@1.16.0-next.1
  - @backstage/integration-aws-node@0.1.14-next.0
  - @backstage/plugin-catalog-common@1.1.2-next.0
  - @backstage/plugin-kubernetes-common@0.9.1-next.0

## 0.4.6-next.1

### Patch Changes

- Updated dependencies
  - @backstage/backend-defaults@0.6.0-next.1
  - @backstage/plugin-catalog-node@1.15.0-next.1
  - @backstage/backend-plugin-api@1.1.0-next.1
  - @backstage/catalog-model@1.7.1
  - @backstage/config@1.3.0
  - @backstage/errors@1.2.5
  - @backstage/integration@1.16.0-next.0
  - @backstage/integration-aws-node@0.1.13
  - @backstage/plugin-catalog-common@1.1.1
  - @backstage/plugin-kubernetes-common@0.9.0

## 0.4.6-next.0

### Patch Changes

- Updated dependencies
  - @backstage/backend-defaults@0.6.0-next.0
  - @backstage/integration@1.16.0-next.0
  - @backstage/backend-plugin-api@1.0.3-next.0
  - @backstage/catalog-model@1.7.1
  - @backstage/config@1.3.0
  - @backstage/errors@1.2.5
  - @backstage/integration-aws-node@0.1.13
  - @backstage/plugin-catalog-common@1.1.1
  - @backstage/plugin-catalog-node@1.14.1-next.0
  - @backstage/plugin-kubernetes-common@0.9.0

## 0.4.5

### Patch Changes

- 4e58bc7: Upgrade to uuid v11 internally
- Updated dependencies
  - @backstage/config@1.3.0
  - @backstage/backend-defaults@0.5.3
  - @backstage/integration-aws-node@0.1.13
  - @backstage/plugin-kubernetes-common@0.9.0
  - @backstage/plugin-catalog-node@1.14.0
  - @backstage/backend-plugin-api@1.0.2
  - @backstage/catalog-model@1.7.1
  - @backstage/errors@1.2.5
  - @backstage/integration@1.15.2
  - @backstage/plugin-catalog-common@1.1.1

## 0.4.5-next.3

### Patch Changes

- Updated dependencies
  - @backstage/integration-aws-node@0.1.13-next.0
  - @backstage/backend-defaults@0.5.3-next.3
  - @backstage/backend-plugin-api@1.0.2-next.2
  - @backstage/catalog-model@1.7.0
  - @backstage/config@1.2.0
  - @backstage/errors@1.2.4
  - @backstage/integration@1.15.1
  - @backstage/plugin-catalog-common@1.1.0
  - @backstage/plugin-catalog-node@1.14.0-next.2
  - @backstage/plugin-kubernetes-common@0.9.0-next.0

## 0.4.5-next.2

### Patch Changes

- Updated dependencies
  - @backstage/backend-defaults@0.5.3-next.2
  - @backstage/plugin-catalog-node@1.14.0-next.2
  - @backstage/backend-plugin-api@1.0.2-next.2
  - @backstage/catalog-model@1.7.0
  - @backstage/config@1.2.0
  - @backstage/errors@1.2.4
  - @backstage/integration@1.15.1
  - @backstage/integration-aws-node@0.1.12
  - @backstage/plugin-catalog-common@1.1.0
  - @backstage/plugin-kubernetes-common@0.9.0-next.0

## 0.4.5-next.1

### Patch Changes

- Updated dependencies
  - @backstage/plugin-kubernetes-common@0.9.0-next.0
  - @backstage/backend-defaults@0.5.3-next.1
  - @backstage/backend-plugin-api@1.0.2-next.1
  - @backstage/catalog-model@1.7.0
  - @backstage/config@1.2.0
  - @backstage/errors@1.2.4
  - @backstage/integration@1.15.1
  - @backstage/integration-aws-node@0.1.12
  - @backstage/plugin-catalog-common@1.1.0
  - @backstage/plugin-catalog-node@1.14.0-next.1

## 0.4.5-next.0

### Patch Changes

- Updated dependencies
  - @backstage/plugin-catalog-node@1.14.0-next.0
  - @backstage/backend-defaults@0.5.3-next.0
  - @backstage/backend-plugin-api@1.0.2-next.0
  - @backstage/catalog-model@1.7.0
  - @backstage/config@1.2.0
  - @backstage/errors@1.2.4
  - @backstage/integration@1.15.1
  - @backstage/integration-aws-node@0.1.12
  - @backstage/plugin-catalog-common@1.1.0
  - @backstage/plugin-kubernetes-common@0.8.3

## 0.4.3

### Patch Changes

- 3109c24: The export for the new backend system at the `/alpha` export is now also available via the main entry point, which means that you can remove the `/alpha` suffix from the import.
- Updated dependencies
  - @backstage/backend-defaults@0.5.1
  - @backstage/plugin-catalog-node@1.13.1
  - @backstage/integration@1.15.1
  - @backstage/backend-plugin-api@1.0.1
  - @backstage/catalog-model@1.7.0
  - @backstage/config@1.2.0
  - @backstage/errors@1.2.4
  - @backstage/integration-aws-node@0.1.12
  - @backstage/plugin-catalog-common@1.1.0
  - @backstage/plugin-kubernetes-common@0.8.3

## 0.4.3-next.2

### Patch Changes

- Updated dependencies
  - @backstage/backend-defaults@0.5.1-next.2
  - @backstage/plugin-catalog-node@1.13.1-next.1
  - @backstage/integration@1.15.1-next.1
  - @backstage/backend-plugin-api@1.0.1-next.1
  - @backstage/catalog-model@1.7.0
  - @backstage/config@1.2.0
  - @backstage/errors@1.2.4
  - @backstage/integration-aws-node@0.1.12
  - @backstage/plugin-catalog-common@1.1.0
  - @backstage/plugin-kubernetes-common@0.8.3

## 0.4.3-next.1

### Patch Changes

- Updated dependencies
  - @backstage/backend-defaults@0.5.1-next.1
  - @backstage/integration@1.15.1-next.0
  - @backstage/backend-plugin-api@1.0.1-next.0
  - @backstage/catalog-model@1.7.0
  - @backstage/config@1.2.0
  - @backstage/errors@1.2.4
  - @backstage/integration-aws-node@0.1.12
  - @backstage/plugin-catalog-common@1.1.0
  - @backstage/plugin-catalog-node@1.13.1-next.0
  - @backstage/plugin-kubernetes-common@0.8.3

## 0.4.3-next.0

### Patch Changes

- Updated dependencies
  - @backstage/backend-defaults@0.5.1-next.0
  - @backstage/backend-plugin-api@1.0.1-next.0
  - @backstage/catalog-model@1.7.0
  - @backstage/config@1.2.0
  - @backstage/errors@1.2.4
  - @backstage/integration@1.15.0
  - @backstage/integration-aws-node@0.1.12
  - @backstage/plugin-catalog-common@1.1.0
  - @backstage/plugin-catalog-node@1.13.1-next.0
  - @backstage/plugin-kubernetes-common@0.8.3

## 0.4.2

### Patch Changes

- d425fc4: Modules, plugins, and services are now `BackendFeature`, not a function that returns a feature.
- Updated dependencies
  - @backstage/backend-defaults@0.5.0
  - @backstage/backend-plugin-api@1.0.0
  - @backstage/catalog-model@1.7.0
  - @backstage/plugin-catalog-common@1.1.0
  - @backstage/plugin-catalog-node@1.13.0
  - @backstage/integration@1.15.0
  - @backstage/config@1.2.0
  - @backstage/errors@1.2.4
  - @backstage/integration-aws-node@0.1.12
  - @backstage/plugin-kubernetes-common@0.8.3

## 0.4.2-next.2

### Patch Changes

- Updated dependencies
  - @backstage/backend-defaults@0.5.0-next.2
  - @backstage/backend-plugin-api@1.0.0-next.2
  - @backstage/integration@1.15.0-next.0
  - @backstage/catalog-model@1.6.0
  - @backstage/config@1.2.0
  - @backstage/errors@1.2.4
  - @backstage/integration-aws-node@0.1.12
  - @backstage/plugin-catalog-common@1.0.26
  - @backstage/plugin-catalog-node@1.12.7-next.2
  - @backstage/plugin-kubernetes-common@0.8.2

## 0.4.2-next.1

### Patch Changes

- Updated dependencies
  - @backstage/backend-defaults@0.5.0-next.1
  - @backstage/backend-plugin-api@0.9.0-next.1
  - @backstage/catalog-model@1.6.0
  - @backstage/config@1.2.0
  - @backstage/errors@1.2.4
  - @backstage/integration@1.14.0
  - @backstage/integration-aws-node@0.1.12
  - @backstage/plugin-catalog-common@1.0.26
  - @backstage/plugin-catalog-node@1.12.7-next.1
  - @backstage/plugin-kubernetes-common@0.8.2

## 0.4.2-next.0

### Patch Changes

- d425fc4: Modules, plugins, and services are now `BackendFeature`, not a function that returns a feature.
- Updated dependencies
  - @backstage/backend-plugin-api@0.9.0-next.0
  - @backstage/backend-defaults@0.5.0-next.0
  - @backstage/plugin-catalog-node@1.12.7-next.0
  - @backstage/catalog-model@1.6.0
  - @backstage/config@1.2.0
  - @backstage/errors@1.2.4
  - @backstage/integration@1.14.0
  - @backstage/integration-aws-node@0.1.12
  - @backstage/plugin-catalog-common@1.0.26
  - @backstage/plugin-kubernetes-common@0.8.2

## 0.4.0

### Minor Changes

- fc24d9e: Stop using `@backstage/backend-tasks` as it will be deleted in near future.

### Patch Changes

- ba8571e: Setup user agent header for AWS sdk clients, this enables users to better track API calls made from Backstage to AWS APIs through things like CloudTrail.
- 9342ac8: Removed unused dependency
- 389f5a4: Update deprecated url-reader-related imports.
- 90a7340: `AwsOrganizationCloudAccountProcessor` configuration field `roleArn` is deprecated in favor of new field `accountId`
- Updated dependencies
  - @backstage/backend-defaults@0.4.2
  - @backstage/backend-plugin-api@0.8.0
  - @backstage/plugin-catalog-node@1.12.5
  - @backstage/integration@1.14.0
  - @backstage/catalog-model@1.6.0
  - @backstage/config@1.2.0
  - @backstage/errors@1.2.4
  - @backstage/integration-aws-node@0.1.12
  - @backstage/plugin-catalog-common@1.0.26
  - @backstage/plugin-kubernetes-common@0.8.2

## 0.3.18-next.3

### Patch Changes

- Updated dependencies
  - @backstage/backend-plugin-api@0.8.0-next.3
  - @backstage/backend-common@0.23.4-next.3
  - @backstage/catalog-model@1.6.0-next.0
  - @backstage/backend-tasks@0.5.28-next.3
  - @backstage/config@1.2.0
  - @backstage/errors@1.2.4
  - @backstage/integration@1.14.0-next.0
  - @backstage/integration-aws-node@0.1.12
  - @backstage/plugin-catalog-common@1.0.26-next.2
  - @backstage/plugin-catalog-node@1.12.5-next.3
  - @backstage/plugin-kubernetes-common@0.8.2-next.2

## 0.3.18-next.2

### Patch Changes

- Updated dependencies
  - @backstage/backend-plugin-api@0.8.0-next.2
  - @backstage/backend-common@0.23.4-next.2
  - @backstage/backend-tasks@0.5.28-next.2
  - @backstage/plugin-catalog-node@1.12.5-next.2
  - @backstage/plugin-catalog-common@1.0.26-next.1
  - @backstage/plugin-kubernetes-common@0.8.2-next.1
  - @backstage/integration@1.14.0-next.0
  - @backstage/integration-aws-node@0.1.12
  - @backstage/catalog-model@1.5.0
  - @backstage/config@1.2.0
  - @backstage/errors@1.2.4

## 0.3.18-next.1

### Patch Changes

- Updated dependencies
  - @backstage/backend-plugin-api@0.7.1-next.1
  - @backstage/backend-common@0.23.4-next.1
  - @backstage/integration@1.14.0-next.0
  - @backstage/integration-aws-node@0.1.12
  - @backstage/plugin-catalog-common@1.0.26-next.0
  - @backstage/plugin-catalog-node@1.12.5-next.1
  - @backstage/plugin-kubernetes-common@0.8.2-next.0
  - @backstage/backend-tasks@0.5.28-next.1
  - @backstage/catalog-model@1.5.0
  - @backstage/config@1.2.0
  - @backstage/errors@1.2.4

## 0.3.18-next.0

### Patch Changes

- ba8571e: Setup user agent header for AWS sdk clients, this enables users to better track API calls made from Backstage to AWS APIs through things like CloudTrail.
- 90a7340: `AwsOrganizationCloudAccountProcessor` configuration field `roleArn` is deprecated in favor of new field `accountId`
- Updated dependencies
  - @backstage/backend-common@0.23.4-next.0
  - @backstage/plugin-catalog-node@1.12.5-next.0
  - @backstage/integration@1.14.0-next.0
  - @backstage/backend-plugin-api@0.7.1-next.0
  - @backstage/backend-tasks@0.5.28-next.0
  - @backstage/catalog-model@1.5.0
  - @backstage/config@1.2.0
  - @backstage/errors@1.2.4
  - @backstage/integration-aws-node@0.1.12
  - @backstage/plugin-catalog-common@1.0.25
  - @backstage/plugin-kubernetes-common@0.8.1

## 0.3.17

### Patch Changes

- 4afa050: Export `defaultEksClusterEntityTransformer` to allow library consumers to layer additional changes on top of the default transformer.
- Updated dependencies
  - @backstage/backend-plugin-api@0.7.0
  - @backstage/backend-common@0.23.3
  - @backstage/backend-tasks@0.5.27
  - @backstage/integration@1.13.0
  - @backstage/plugin-catalog-node@1.12.4
  - @backstage/plugin-catalog-common@1.0.25
  - @backstage/plugin-kubernetes-common@0.8.1
  - @backstage/catalog-model@1.5.0
  - @backstage/config@1.2.0
  - @backstage/errors@1.2.4
  - @backstage/integration-aws-node@0.1.12

## 0.3.17-next.1

### Patch Changes

- Updated dependencies
  - @backstage/backend-common@0.23.3-next.1
  - @backstage/backend-plugin-api@0.6.22-next.1
  - @backstage/backend-tasks@0.5.27-next.1
  - @backstage/catalog-model@1.5.0
  - @backstage/config@1.2.0
  - @backstage/errors@1.2.4
  - @backstage/integration@1.13.0-next.0
  - @backstage/integration-aws-node@0.1.12
  - @backstage/plugin-catalog-common@1.0.24
  - @backstage/plugin-catalog-node@1.12.4-next.1
  - @backstage/plugin-kubernetes-common@0.8.0

## 0.3.16-next.0

### Patch Changes

- Updated dependencies
  - @backstage/backend-plugin-api@0.6.21-next.0
  - @backstage/backend-common@0.23.2-next.0
  - @backstage/backend-tasks@0.5.26-next.0
  - @backstage/integration@1.13.0-next.0
  - @backstage/plugin-catalog-node@1.12.3-next.0
  - @backstage/catalog-model@1.5.0
  - @backstage/config@1.2.0
  - @backstage/errors@1.2.4
  - @backstage/integration-aws-node@0.1.12
  - @backstage/plugin-catalog-common@1.0.24
  - @backstage/plugin-kubernetes-common@0.8.0

## 0.3.14

### Patch Changes

- 78a0b08: Internal refactor to handle `BackendFeature` contract change.
- d44a20a: Added additional plugin metadata to `package.json`.
- Updated dependencies
  - @backstage/backend-common@0.23.0
  - @backstage/backend-plugin-api@0.6.19
  - @backstage/backend-tasks@0.5.24
  - @backstage/integration@1.12.0
  - @backstage/plugin-catalog-node@1.12.1
  - @backstage/plugin-kubernetes-common@0.8.0
  - @backstage/plugin-catalog-common@1.0.24
  - @backstage/catalog-model@1.5.0
  - @backstage/config@1.2.0
  - @backstage/errors@1.2.4
  - @backstage/integration-aws-node@0.1.12

## 0.3.14-next.3

### Patch Changes

- d44a20a: Added additional plugin metadata to `package.json`.
- Updated dependencies
  - @backstage/backend-plugin-api@0.6.19-next.3
  - @backstage/integration@1.12.0-next.1
  - @backstage/plugin-kubernetes-common@0.8.0-next.1
  - @backstage/plugin-catalog-common@1.0.24-next.0
  - @backstage/plugin-catalog-node@1.12.1-next.2
  - @backstage/backend-tasks@0.5.24-next.3
  - @backstage/backend-common@0.23.0-next.3
  - @backstage/catalog-model@1.5.0
  - @backstage/config@1.2.0
  - @backstage/errors@1.2.4
  - @backstage/integration-aws-node@0.1.12

## 0.3.14-next.2

### Patch Changes

- Updated dependencies
  - @backstage/backend-plugin-api@0.6.19-next.2
  - @backstage/backend-common@0.23.0-next.2
  - @backstage/integration@1.12.0-next.0
  - @backstage/backend-tasks@0.5.24-next.2
  - @backstage/plugin-catalog-node@1.12.1-next.1
  - @backstage/catalog-model@1.5.0
  - @backstage/config@1.2.0
  - @backstage/errors@1.2.4
  - @backstage/integration-aws-node@0.1.12
  - @backstage/plugin-catalog-common@1.0.23
  - @backstage/plugin-kubernetes-common@0.8.0-next.0

## 0.3.14-next.1

### Patch Changes

- Updated dependencies
  - @backstage/backend-tasks@0.5.24-next.1
  - @backstage/backend-plugin-api@0.6.19-next.1
  - @backstage/backend-common@0.23.0-next.1
  - @backstage/plugin-kubernetes-common@0.8.0-next.0
  - @backstage/plugin-catalog-node@1.12.1-next.0

## 0.3.14-next.0

### Patch Changes

- Updated dependencies
  - @backstage/backend-tasks@0.5.24-next.0
  - @backstage/backend-common@0.22.1-next.0
  - @backstage/backend-plugin-api@0.6.19-next.0
  - @backstage/plugin-catalog-node@1.12.1-next.0
  - @backstage/catalog-model@1.5.0
  - @backstage/config@1.2.0
  - @backstage/errors@1.2.4
  - @backstage/integration@1.11.0
  - @backstage/integration-aws-node@0.1.12
  - @backstage/plugin-catalog-common@1.0.23
  - @backstage/plugin-kubernetes-common@0.7.6

## 0.3.13

### Patch Changes

- Updated dependencies
  - @backstage/plugin-catalog-node@1.12.0
  - @backstage/catalog-model@1.5.0
  - @backstage/backend-common@0.22.0
  - @backstage/backend-plugin-api@0.6.18
  - @backstage/backend-tasks@0.5.23
  - @backstage/integration@1.11.0
  - @backstage/plugin-catalog-common@1.0.23
  - @backstage/plugin-kubernetes-common@0.7.6

## 0.3.13-next.2

### Patch Changes

- Updated dependencies
  - @backstage/plugin-catalog-node@1.12.0-next.2
  - @backstage/backend-common@0.22.0-next.2
  - @backstage/integration@1.11.0-next.0

## 0.3.13-next.1

### Patch Changes

- Updated dependencies
  - @backstage/backend-common@0.22.0-next.1
  - @backstage/backend-tasks@0.5.23-next.1
  - @backstage/plugin-catalog-node@1.11.2-next.1
  - @backstage/backend-plugin-api@0.6.18-next.1

## 0.3.13-next.0

### Patch Changes

- Updated dependencies
  - @backstage/catalog-model@1.5.0-next.0
  - @backstage/backend-common@0.21.8-next.0
  - @backstage/backend-plugin-api@0.6.18-next.0
  - @backstage/plugin-catalog-common@1.0.23-next.0
  - @backstage/plugin-catalog-node@1.11.2-next.0
  - @backstage/plugin-kubernetes-common@0.7.6-next.0
  - @backstage/backend-tasks@0.5.23-next.0
  - @backstage/config@1.2.0
  - @backstage/errors@1.2.4
  - @backstage/integration@1.10.0
  - @backstage/integration-aws-node@0.1.12

## 0.3.12

### Patch Changes

- d5a1fe1: Replaced winston logger with `LoggerService`
- Updated dependencies
  - @backstage/backend-common@0.21.7
  - @backstage/backend-plugin-api@0.6.17
  - @backstage/backend-tasks@0.5.22
  - @backstage/integration@1.10.0
  - @backstage/integration-aws-node@0.1.12
  - @backstage/plugin-catalog-node@1.11.1
  - @backstage/catalog-model@1.4.5
  - @backstage/config@1.2.0
  - @backstage/errors@1.2.4
  - @backstage/plugin-catalog-common@1.0.22
  - @backstage/plugin-kubernetes-common@0.7.5

## 0.3.12-next.1

### Patch Changes

- Updated dependencies
  - @backstage/backend-common@0.21.7-next.1
  - @backstage/backend-plugin-api@0.6.17-next.1
  - @backstage/backend-tasks@0.5.22-next.1
  - @backstage/catalog-model@1.4.5
  - @backstage/config@1.2.0
  - @backstage/errors@1.2.4
  - @backstage/integration@1.10.0-next.0
  - @backstage/integration-aws-node@0.1.12
  - @backstage/plugin-catalog-common@1.0.22
  - @backstage/plugin-catalog-node@1.11.1-next.1
  - @backstage/plugin-kubernetes-common@0.7.5

## 0.3.12-next.0

### Patch Changes

- Updated dependencies
  - @backstage/backend-common@0.21.7-next.0
  - @backstage/integration@1.10.0-next.0
  - @backstage/backend-plugin-api@0.6.17-next.0
  - @backstage/backend-tasks@0.5.22-next.0
  - @backstage/catalog-model@1.4.5
  - @backstage/config@1.2.0
  - @backstage/errors@1.2.4
  - @backstage/integration-aws-node@0.1.12
  - @backstage/plugin-catalog-common@1.0.22
  - @backstage/plugin-catalog-node@1.11.1-next.0
  - @backstage/plugin-kubernetes-common@0.7.5

## 0.3.11

### Patch Changes

- 81a995f: Updated dependency `aws-sdk-client-mock` to `^4.0.0`.
- 823cf8e: Updated dependency `aws-sdk-client-mock-jest` to `^4.0.0`.
- Updated dependencies
  - @backstage/plugin-catalog-node@1.11.0
  - @backstage/backend-common@0.21.6
  - @backstage/integration-aws-node@0.1.12
  - @backstage/backend-plugin-api@0.6.16
  - @backstage/backend-tasks@0.5.21
  - @backstage/catalog-model@1.4.5
  - @backstage/config@1.2.0
  - @backstage/errors@1.2.4
  - @backstage/integration@1.9.1
  - @backstage/plugin-catalog-common@1.0.22
  - @backstage/plugin-kubernetes-common@0.7.5

## 0.3.10

### Patch Changes

- 81a995f: Updated dependency `aws-sdk-client-mock` to `^4.0.0`.
- 823cf8e: Updated dependency `aws-sdk-client-mock-jest` to `^4.0.0`.
- Updated dependencies
  - @backstage/plugin-catalog-node@1.10.0
  - @backstage/backend-common@0.21.5
  - @backstage/integration-aws-node@0.1.11
  - @backstage/backend-tasks@0.5.20
  - @backstage/backend-plugin-api@0.6.15
  - @backstage/catalog-model@1.4.5
  - @backstage/config@1.2.0
  - @backstage/errors@1.2.4
  - @backstage/integration@1.9.1
  - @backstage/plugin-catalog-common@1.0.22
  - @backstage/plugin-kubernetes-common@0.7.5

## 0.3.9

### Patch Changes

- Updated dependencies
  - @backstage/plugin-catalog-node@1.9.0

## 0.3.8

### Patch Changes

- 0fb419b: Updated dependency `uuid` to `^9.0.0`.
  Updated dependency `@types/uuid` to `^9.0.0`.
- Updated dependencies
  - @backstage/backend-common@0.21.4
  - @backstage/integration@1.9.1
  - @backstage/config@1.2.0
  - @backstage/errors@1.2.4
  - @backstage/backend-plugin-api@0.6.14
  - @backstage/plugin-catalog-node@1.8.0
  - @backstage/backend-tasks@0.5.19
  - @backstage/plugin-kubernetes-common@0.7.5
  - @backstage/catalog-model@1.4.5
  - @backstage/integration-aws-node@0.1.10
  - @backstage/plugin-catalog-common@1.0.22

## 0.3.8-next.2

### Patch Changes

- Updated dependencies
  - @backstage/integration@1.9.1-next.2
  - @backstage/backend-common@0.21.4-next.2
  - @backstage/plugin-catalog-node@1.8.0-next.2
  - @backstage/backend-plugin-api@0.6.14-next.2
  - @backstage/backend-tasks@0.5.19-next.2
  - @backstage/catalog-model@1.4.5-next.0
  - @backstage/config@1.2.0-next.1
  - @backstage/errors@1.2.4-next.0
  - @backstage/integration-aws-node@0.1.10-next.1
  - @backstage/plugin-catalog-common@1.0.22-next.1
  - @backstage/plugin-kubernetes-common@0.7.5-next.1

## 0.3.8-next.1

### Patch Changes

- Updated dependencies
  - @backstage/config@1.2.0-next.1
  - @backstage/backend-common@0.21.4-next.1
  - @backstage/backend-plugin-api@0.6.14-next.1
  - @backstage/backend-tasks@0.5.19-next.1
  - @backstage/integration@1.9.1-next.1
  - @backstage/integration-aws-node@0.1.10-next.1
  - @backstage/catalog-model@1.4.5-next.0
  - @backstage/errors@1.2.4-next.0
  - @backstage/plugin-catalog-common@1.0.22-next.1
  - @backstage/plugin-catalog-node@1.8.0-next.1
  - @backstage/plugin-kubernetes-common@0.7.5-next.1

## 0.3.7-next.0

### Patch Changes

- 0fb419b: Updated dependency `uuid` to `^9.0.0`.
  Updated dependency `@types/uuid` to `^9.0.0`.
- Updated dependencies
  - @backstage/backend-common@0.21.3-next.0
  - @backstage/errors@1.2.4-next.0
  - @backstage/backend-plugin-api@0.6.13-next.0
  - @backstage/plugin-catalog-node@1.8.0-next.0
  - @backstage/backend-tasks@0.5.18-next.0
  - @backstage/plugin-kubernetes-common@0.7.5-next.0
  - @backstage/catalog-model@1.4.5-next.0
  - @backstage/config@1.1.2-next.0
  - @backstage/integration@1.9.1-next.0
  - @backstage/integration-aws-node@0.1.10-next.0
  - @backstage/plugin-catalog-common@1.0.22-next.0

## 0.3.4

### Patch Changes

- a81b1ba: The default EKS cluster entity transformer now sets the new
  `kubernetes.io/x-k8s-aws-id` annotation.
- 22927c4: Move the AWS account e-mail from labels to annotations to fix the creation of `cloud-account` resources.
- Updated dependencies
  - @backstage/backend-common@0.21.0
  - @backstage/plugin-kubernetes-common@0.7.4
  - @backstage/backend-plugin-api@0.6.10
  - @backstage/backend-tasks@0.5.15
  - @backstage/catalog-model@1.4.4
  - @backstage/integration-aws-node@0.1.9
  - @backstage/integration@1.9.0
  - @backstage/plugin-catalog-node@1.7.0
  - @backstage/config@1.1.1
  - @backstage/errors@1.2.3
  - @backstage/plugin-catalog-common@1.0.21

## 0.3.4-next.3

### Patch Changes

- 22927c4: Move the AWS account e-mail from labels to annotations to fix the creation of `cloud-account` resources.
- Updated dependencies
  - @backstage/backend-common@0.21.0-next.3
  - @backstage/plugin-kubernetes-common@0.7.4-next.2
  - @backstage/integration-aws-node@0.1.9-next.0
  - @backstage/integration@1.9.0-next.1
  - @backstage/backend-tasks@0.5.15-next.3
  - @backstage/plugin-catalog-node@1.6.2-next.3
  - @backstage/backend-plugin-api@0.6.10-next.3
  - @backstage/catalog-model@1.4.4-next.0
  - @backstage/config@1.1.1
  - @backstage/errors@1.2.3
  - @backstage/plugin-catalog-common@1.0.21-next.0

## 0.3.4-next.2

### Patch Changes

- Updated dependencies
  - @backstage/backend-common@0.21.0-next.2
  - @backstage/backend-plugin-api@0.6.10-next.2
  - @backstage/backend-tasks@0.5.15-next.2
  - @backstage/plugin-catalog-node@1.6.2-next.2
  - @backstage/config@1.1.1
  - @backstage/integration-aws-node@0.1.8
  - @backstage/catalog-model@1.4.4-next.0
  - @backstage/errors@1.2.3
  - @backstage/integration@1.9.0-next.0
  - @backstage/plugin-catalog-common@1.0.21-next.0
  - @backstage/plugin-kubernetes-common@0.7.4-next.1

## 0.3.4-next.1

### Patch Changes

- Updated dependencies
  - @backstage/catalog-model@1.4.4-next.0
  - @backstage/backend-plugin-api@0.6.10-next.1
  - @backstage/backend-common@0.21.0-next.1
  - @backstage/integration@1.9.0-next.0
  - @backstage/backend-tasks@0.5.15-next.1
  - @backstage/config@1.1.1
  - @backstage/errors@1.2.3
  - @backstage/integration-aws-node@0.1.8
  - @backstage/plugin-catalog-common@1.0.21-next.0
  - @backstage/plugin-catalog-node@1.6.2-next.1
  - @backstage/plugin-kubernetes-common@0.7.4-next.1

## 0.3.4-next.0

### Patch Changes

- a81b1ba: The default EKS cluster entity transformer now sets the new
  `kubernetes.io/x-k8s-aws-id` annotation.
- Updated dependencies
  - @backstage/backend-common@0.21.0-next.0
  - @backstage/plugin-kubernetes-common@0.7.4-next.0
  - @backstage/backend-tasks@0.5.15-next.0
  - @backstage/plugin-catalog-node@1.6.2-next.0
  - @backstage/backend-plugin-api@0.6.10-next.0
  - @backstage/catalog-model@1.4.3
  - @backstage/config@1.1.1
  - @backstage/errors@1.2.3
  - @backstage/integration@1.8.0
  - @backstage/integration-aws-node@0.1.8
  - @backstage/plugin-catalog-common@1.0.20

## 0.3.3

### Patch Changes

- 4016f21: Remove some unused dependencies
- 22e88d0: Added status and e-mail as labels to the AWS Account Resource
- Updated dependencies
  - @backstage/backend-common@0.20.1
  - @backstage/backend-plugin-api@0.6.9
  - @backstage/plugin-kubernetes-common@0.7.3
  - @backstage/plugin-catalog-node@1.6.1
  - @backstage/backend-tasks@0.5.14
  - @backstage/catalog-model@1.4.3
  - @backstage/config@1.1.1
  - @backstage/errors@1.2.3
  - @backstage/integration@1.8.0
  - @backstage/integration-aws-node@0.1.8
  - @backstage/plugin-catalog-common@1.0.20

## 0.3.3-next.2

### Patch Changes

- Updated dependencies
  - @backstage/backend-plugin-api@0.6.9-next.2
  - @backstage/backend-common@0.20.1-next.2
  - @backstage/plugin-catalog-node@1.6.1-next.2
  - @backstage/backend-tasks@0.5.14-next.2

## 0.3.3-next.1

### Patch Changes

- 22e88d0: Added status and e-mail as labels to the AWS Account Resource
- Updated dependencies
  - @backstage/backend-common@0.20.1-next.1
  - @backstage/integration@1.8.0
  - @backstage/integration-aws-node@0.1.8
  - @backstage/config@1.1.1
  - @backstage/backend-tasks@0.5.14-next.1
  - @backstage/backend-plugin-api@0.6.9-next.1
  - @backstage/catalog-model@1.4.3
  - @backstage/errors@1.2.3
  - @backstage/plugin-catalog-common@1.0.19
  - @backstage/plugin-catalog-node@1.6.1-next.1
  - @backstage/plugin-kubernetes-common@0.7.3-next.0

## 0.3.3-next.0

### Patch Changes

- 4016f21: Remove some unused dependencies
- Updated dependencies
  - @backstage/backend-common@0.20.1-next.0
  - @backstage/plugin-kubernetes-common@0.7.3-next.0
  - @backstage/plugin-catalog-node@1.6.1-next.0
  - @backstage/backend-plugin-api@0.6.9-next.0
  - @backstage/backend-tasks@0.5.14-next.0
  - @backstage/catalog-model@1.4.3
  - @backstage/config@1.1.1
  - @backstage/errors@1.2.3
  - @backstage/integration@1.8.0
  - @backstage/integration-aws-node@0.1.8
  - @backstage/plugin-catalog-common@1.0.19

## 0.3.2

### Patch Changes

- cc4228e: Switched module ID to use kebab-case.
- Updated dependencies
  - @backstage/backend-common@0.20.0
  - @backstage/plugin-catalog-node@1.6.0
  - @backstage/backend-tasks@0.5.13
  - @backstage/plugin-kubernetes-common@0.7.2
  - @backstage/integration@1.8.0
  - @backstage/backend-plugin-api@0.6.8
  - @backstage/catalog-model@1.4.3
  - @backstage/config@1.1.1
  - @backstage/errors@1.2.3
  - @backstage/integration-aws-node@0.1.8
  - @backstage/types@1.1.1
  - @backstage/plugin-catalog-common@1.0.19

## 0.3.2-next.3

### Patch Changes

- Updated dependencies
  - @backstage/backend-common@0.20.0-next.3
  - @backstage/backend-plugin-api@0.6.8-next.3
  - @backstage/backend-tasks@0.5.13-next.3
  - @backstage/catalog-model@1.4.3
  - @backstage/config@1.1.1
  - @backstage/errors@1.2.3
  - @backstage/integration@1.8.0-next.1
  - @backstage/integration-aws-node@0.1.8
  - @backstage/types@1.1.1
  - @backstage/plugin-catalog-common@1.0.18
  - @backstage/plugin-catalog-node@1.6.0-next.3
  - @backstage/plugin-kubernetes-common@0.7.2-next.1

## 0.3.2-next.2

### Patch Changes

- cc4228e: Switched module ID to use kebab-case.
- Updated dependencies
  - @backstage/plugin-catalog-node@1.6.0-next.2
  - @backstage/backend-common@0.20.0-next.2
  - @backstage/backend-plugin-api@0.6.8-next.2
  - @backstage/backend-tasks@0.5.13-next.2
  - @backstage/catalog-model@1.4.3
  - @backstage/config@1.1.1
  - @backstage/errors@1.2.3
  - @backstage/integration@1.8.0-next.1
  - @backstage/integration-aws-node@0.1.8
  - @backstage/types@1.1.1
  - @backstage/plugin-catalog-common@1.0.18
  - @backstage/plugin-kubernetes-common@0.7.2-next.1

## 0.3.2-next.1

### Patch Changes

- Updated dependencies
  - @backstage/integration@1.8.0-next.1
  - @backstage/backend-common@0.20.0-next.1
  - @backstage/plugin-kubernetes-common@0.7.2-next.1
  - @backstage/backend-plugin-api@0.6.8-next.1
  - @backstage/backend-tasks@0.5.13-next.1
  - @backstage/catalog-model@1.4.3
  - @backstage/config@1.1.1
  - @backstage/errors@1.2.3
  - @backstage/integration-aws-node@0.1.8
  - @backstage/types@1.1.1
  - @backstage/plugin-catalog-common@1.0.18
  - @backstage/plugin-catalog-node@1.5.1-next.1

## 0.3.2-next.0

### Patch Changes

- Updated dependencies
  - @backstage/backend-common@0.20.0-next.0
  - @backstage/backend-tasks@0.5.13-next.0
  - @backstage/plugin-kubernetes-common@0.7.2-next.0
  - @backstage/integration@1.8.0-next.0
  - @backstage/plugin-catalog-node@1.5.1-next.0
  - @backstage/backend-plugin-api@0.6.8-next.0
  - @backstage/catalog-model@1.4.3
  - @backstage/config@1.1.1
  - @backstage/errors@1.2.3
  - @backstage/integration-aws-node@0.1.8
  - @backstage/types@1.1.1
  - @backstage/plugin-catalog-common@1.0.18

## 0.3.1

### Patch Changes

- 20d97d28a3: Updated dependency `aws-sdk-client-mock-jest` to `^3.0.0`.
- 3d043526f4: Updated dependency `aws-sdk-client-mock` to `^3.0.0`.
- Updated dependencies
  - @backstage/plugin-catalog-node@1.5.0
  - @backstage/plugin-kubernetes-common@0.7.1
  - @backstage/integration@1.7.2
  - @backstage/backend-common@0.19.9
  - @backstage/backend-plugin-api@0.6.7
  - @backstage/backend-tasks@0.5.12
  - @backstage/integration-aws-node@0.1.8
  - @backstage/catalog-model@1.4.3
  - @backstage/config@1.1.1
  - @backstage/errors@1.2.3
  - @backstage/types@1.1.1
  - @backstage/plugin-catalog-common@1.0.18

## 0.3.1-next.2

### Patch Changes

- Updated dependencies
  - @backstage/plugin-kubernetes-common@0.7.1-next.1
  - @backstage/backend-plugin-api@0.6.7-next.2
  - @backstage/backend-common@0.19.9-next.2
  - @backstage/backend-tasks@0.5.12-next.2
  - @backstage/plugin-catalog-node@1.5.0-next.2

## 0.3.1-next.1

### Patch Changes

- Updated dependencies
  - @backstage/plugin-catalog-node@1.5.0-next.1
  - @backstage/integration@1.7.2-next.0
  - @backstage/backend-common@0.19.9-next.1
  - @backstage/backend-tasks@0.5.12-next.1
  - @backstage/backend-plugin-api@0.6.7-next.1
  - @backstage/catalog-model@1.4.3
  - @backstage/config@1.1.1
  - @backstage/errors@1.2.3
  - @backstage/integration-aws-node@0.1.7
  - @backstage/types@1.1.1
  - @backstage/plugin-catalog-common@1.0.17
  - @backstage/plugin-kubernetes-common@0.7.1-next.0

## 0.3.1-next.0

### Patch Changes

- Updated dependencies
  - @backstage/backend-common@0.19.9-next.0
  - @backstage/integration@1.7.1
  - @backstage/integration-aws-node@0.1.7
  - @backstage/backend-plugin-api@0.6.7-next.0
  - @backstage/backend-tasks@0.5.12-next.0
  - @backstage/catalog-model@1.4.3
  - @backstage/config@1.1.1
  - @backstage/errors@1.2.3
  - @backstage/types@1.1.1
  - @backstage/plugin-catalog-common@1.0.17
  - @backstage/plugin-catalog-node@1.4.8-next.0
  - @backstage/plugin-kubernetes-common@0.7.1-next.0

## 0.3.0

### Minor Changes

- 5abc2fd4d6: AwsEksClusterProcessor supports Entity callback function and passes in region when initialize EKS cluster

### Patch Changes

- 890e3b5ad4: Make sure to include the error message when ingestion fails
- Updated dependencies
  - @backstage/backend-tasks@0.5.11
  - @backstage/backend-common@0.19.8
  - @backstage/integration@1.7.1
  - @backstage/plugin-catalog-node@1.4.7
  - @backstage/catalog-model@1.4.3
  - @backstage/errors@1.2.3
  - @backstage/plugin-kubernetes-common@0.7.0
  - @backstage/backend-plugin-api@0.6.6
  - @backstage/config@1.1.1
  - @backstage/integration-aws-node@0.1.7
  - @backstage/types@1.1.1
  - @backstage/plugin-catalog-common@1.0.17

## 0.2.9-next.2

### Patch Changes

- Updated dependencies
  - @backstage/backend-common@0.19.8-next.2
  - @backstage/catalog-model@1.4.3-next.0
  - @backstage/integration@1.7.1-next.1
  - @backstage/errors@1.2.3-next.0
  - @backstage/plugin-kubernetes-common@0.7.0-next.1
  - @backstage/backend-tasks@0.5.11-next.2
  - @backstage/plugin-catalog-node@1.4.7-next.2
  - @backstage/backend-plugin-api@0.6.6-next.2
  - @backstage/config@1.1.1-next.0
  - @backstage/integration-aws-node@0.1.7-next.0
  - @backstage/types@1.1.1
  - @backstage/plugin-catalog-common@1.0.17-next.0

## 0.2.8-next.1

### Patch Changes

- Updated dependencies
  - @backstage/backend-tasks@0.5.10-next.1
  - @backstage/plugin-catalog-node@1.4.6-next.1
  - @backstage/backend-common@0.19.7-next.1
  - @backstage/plugin-kubernetes-common@0.7.0-next.0
  - @backstage/backend-plugin-api@0.6.5-next.1
  - @backstage/config@1.1.0
  - @backstage/integration-aws-node@0.1.6
  - @backstage/catalog-model@1.4.2
  - @backstage/errors@1.2.2
  - @backstage/integration@1.7.1-next.0
  - @backstage/types@1.1.1
  - @backstage/plugin-catalog-common@1.0.16

## 0.2.8-next.0

### Patch Changes

- 890e3b5ad4: Make sure to include the error message when ingestion fails
- Updated dependencies
  - @backstage/integration@1.7.1-next.0
  - @backstage/backend-common@0.19.7-next.0
  - @backstage/config@1.1.0
  - @backstage/integration-aws-node@0.1.6
  - @backstage/backend-plugin-api@0.6.5-next.0
  - @backstage/backend-tasks@0.5.10-next.0
  - @backstage/catalog-model@1.4.2
  - @backstage/errors@1.2.2
  - @backstage/types@1.1.1
  - @backstage/plugin-catalog-common@1.0.16
  - @backstage/plugin-catalog-node@1.4.6-next.0
  - @backstage/plugin-kubernetes-common@0.6.6

## 0.2.6

### Patch Changes

- 71114ac50e02: The export for the new backend system has been moved to be the `default` export.

  For example, if you are currently importing the plugin using the following pattern:

  ```ts
  import { examplePlugin } from '@backstage/plugin-example-backend';

  backend.add(examplePlugin);
  ```

  It should be migrated to this:

  ```ts
  backend.add(import('@backstage/plugin-example-backend'));
  ```

- Updated dependencies
  - @backstage/plugin-kubernetes-common@0.6.6
  - @backstage/backend-tasks@0.5.8
  - @backstage/backend-common@0.19.5
  - @backstage/config@1.1.0
  - @backstage/catalog-model@1.4.2
  - @backstage/errors@1.2.2
  - @backstage/integration@1.7.0
  - @backstage/plugin-catalog-common@1.0.16
  - @backstage/types@1.1.1
  - @backstage/backend-plugin-api@0.6.3
  - @backstage/plugin-catalog-node@1.4.4
  - @backstage/integration-aws-node@0.1.6

## 0.2.6-next.3

### Patch Changes

- 71114ac50e02: The export for the new backend system has been moved to be the `default` export.

  For example, if you are currently importing the plugin using the following pattern:

  ```ts
  import { examplePlugin } from '@backstage/plugin-example-backend';

  backend.add(examplePlugin);
  ```

  It should be migrated to this:

  ```ts
  backend.add(import('@backstage/plugin-example-backend'));
  ```

- Updated dependencies
  - @backstage/catalog-model@1.4.2-next.2
  - @backstage/config@1.1.0-next.2
  - @backstage/errors@1.2.2-next.0
  - @backstage/integration@1.7.0-next.3
  - @backstage/plugin-catalog-common@1.0.16-next.2
  - @backstage/plugin-kubernetes-common@0.6.6-next.2
  - @backstage/types@1.1.1-next.0
  - @backstage/backend-plugin-api@0.6.3-next.3
  - @backstage/backend-common@0.19.5-next.3
  - @backstage/backend-tasks@0.5.8-next.3
  - @backstage/integration-aws-node@0.1.6-next.2
  - @backstage/plugin-catalog-node@1.4.4-next.3

## 0.2.6-next.2

### Patch Changes

- Updated dependencies
  - @backstage/config@1.1.0-next.1
  - @backstage/backend-tasks@0.5.8-next.2
  - @backstage/backend-common@0.19.5-next.2
  - @backstage/plugin-catalog-node@1.4.4-next.2
  - @backstage/integration@1.7.0-next.2
  - @backstage/integration-aws-node@0.1.6-next.1
  - @backstage/backend-plugin-api@0.6.3-next.2
  - @backstage/catalog-model@1.4.2-next.1
  - @backstage/errors@1.2.1
  - @backstage/types@1.1.0
  - @backstage/plugin-catalog-common@1.0.16-next.1
  - @backstage/plugin-kubernetes-common@0.6.6-next.1

## 0.2.6-next.1

### Patch Changes

- Updated dependencies
  - @backstage/plugin-kubernetes-common@0.6.6-next.0
  - @backstage/config@1.1.0-next.0
  - @backstage/integration@1.7.0-next.1
  - @backstage/backend-tasks@0.5.8-next.1
  - @backstage/backend-common@0.19.5-next.1
  - @backstage/backend-plugin-api@0.6.3-next.1
  - @backstage/catalog-model@1.4.2-next.0
  - @backstage/integration-aws-node@0.1.6-next.0
  - @backstage/plugin-catalog-node@1.4.4-next.1
  - @backstage/plugin-catalog-common@1.0.16-next.0
  - @backstage/errors@1.2.1
  - @backstage/types@1.1.0

## 0.2.5-next.0

### Patch Changes

- Updated dependencies
  - @backstage/backend-common@0.19.4-next.0
  - @backstage/integration@1.7.0-next.0
  - @backstage/backend-tasks@0.5.7-next.0
  - @backstage/backend-plugin-api@0.6.2-next.0
  - @backstage/catalog-model@1.4.1
  - @backstage/config@1.0.8
  - @backstage/errors@1.2.1
  - @backstage/integration-aws-node@0.1.5
  - @backstage/types@1.1.0
  - @backstage/plugin-catalog-common@1.0.15
  - @backstage/plugin-catalog-node@1.4.3-next.0
  - @backstage/plugin-kubernetes-common@0.6.5

## 0.2.3

### Patch Changes

- 629cbd194a87: Use `coreServices.rootConfig` instead of `coreService.config`
- 4b82382ed8c2: Fixed invalid configuration schema. The configuration schema may be more strict as a result.
- b4222908b0c3: Added option to configure AWS `accountId` in `AwsS3EntityProvider`
- Updated dependencies
  - @backstage/backend-common@0.19.2
  - @backstage/backend-plugin-api@0.6.0
  - @backstage/plugin-catalog-node@1.4.1
  - @backstage/integration@1.6.0
  - @backstage/backend-tasks@0.5.5
  - @backstage/integration-aws-node@0.1.5
  - @backstage/catalog-model@1.4.1
  - @backstage/config@1.0.8
  - @backstage/errors@1.2.1
  - @backstage/types@1.1.0
  - @backstage/plugin-catalog-common@1.0.15
  - @backstage/plugin-kubernetes-common@0.6.5

## 0.2.3-next.2

### Patch Changes

- Updated dependencies
  - @backstage/backend-plugin-api@0.6.0-next.2
  - @backstage/backend-tasks@0.5.5-next.2
  - @backstage/backend-common@0.19.2-next.2
  - @backstage/plugin-catalog-node@1.4.1-next.2

## 0.2.3-next.1

### Patch Changes

- 629cbd194a87: Use `coreServices.rootConfig` instead of `coreService.config`
- 4b82382ed8c2: Fixed invalid configuration schema. The configuration schema may be more strict as a result.
- b4222908b0c3: Added option to configure AWS `accountId` in `AwsS3EntityProvider`
- Updated dependencies
  - @backstage/backend-common@0.19.2-next.1
  - @backstage/plugin-catalog-node@1.4.1-next.1
  - @backstage/backend-plugin-api@0.6.0-next.1
  - @backstage/backend-tasks@0.5.5-next.1
  - @backstage/integration@1.5.1
  - @backstage/integration-aws-node@0.1.5
  - @backstage/catalog-model@1.4.1
  - @backstage/config@1.0.8
  - @backstage/errors@1.2.1
  - @backstage/types@1.1.0
  - @backstage/plugin-catalog-common@1.0.15
  - @backstage/plugin-kubernetes-common@0.6.5

## 0.2.3-next.0

### Patch Changes

- Updated dependencies
  - @backstage/backend-common@0.19.2-next.0
  - @backstage/backend-plugin-api@0.5.5-next.0
  - @backstage/backend-tasks@0.5.5-next.0
  - @backstage/catalog-model@1.4.1
  - @backstage/config@1.0.8
  - @backstage/errors@1.2.1
  - @backstage/integration@1.5.1
  - @backstage/integration-aws-node@0.1.5
  - @backstage/types@1.1.0
  - @backstage/plugin-catalog-common@1.0.15
  - @backstage/plugin-catalog-node@1.4.1-next.0
  - @backstage/plugin-kubernetes-common@0.6.5

## 0.2.2

### Patch Changes

- Updated dependencies
  - @backstage/errors@1.2.1
  - @backstage/backend-common@0.19.1
  - @backstage/plugin-catalog-node@1.4.0
  - @backstage/backend-plugin-api@0.5.4
  - @backstage/backend-tasks@0.5.4
  - @backstage/catalog-model@1.4.1
  - @backstage/config@1.0.8
  - @backstage/integration@1.5.1
  - @backstage/integration-aws-node@0.1.5
  - @backstage/types@1.1.0
  - @backstage/plugin-catalog-common@1.0.15
  - @backstage/plugin-kubernetes-common@0.6.5

## 0.2.2-next.0

### Patch Changes

- Updated dependencies
  - @backstage/errors@1.2.1-next.0
  - @backstage/backend-common@0.19.1-next.0
  - @backstage/plugin-catalog-node@1.4.0-next.0
  - @backstage/backend-plugin-api@0.5.4-next.0
  - @backstage/backend-tasks@0.5.4-next.0
  - @backstage/catalog-model@1.4.1-next.0
  - @backstage/config@1.0.8
  - @backstage/integration@1.5.1-next.0
  - @backstage/integration-aws-node@0.1.5-next.0
  - @backstage/types@1.1.0
  - @backstage/plugin-catalog-common@1.0.15-next.0
  - @backstage/plugin-kubernetes-common@0.6.5-next.0

## 0.2.1

### Patch Changes

- 5f2c38c70f5b: Fix SNYK-JS-FASTXMLPARSER-5668858 (`fast-xml-parser`) by upgrading aws-sdk to at least the current latest version.
- Updated dependencies
  - @backstage/backend-common@0.19.0
  - @backstage/types@1.1.0
  - @backstage/integration-aws-node@0.1.4
  - @backstage/integration@1.5.0
  - @backstage/catalog-model@1.4.0
  - @backstage/errors@1.2.0
  - @backstage/backend-plugin-api@0.5.3
  - @backstage/backend-tasks@0.5.3
  - @backstage/plugin-catalog-node@1.3.7
  - @backstage/config@1.0.8
  - @backstage/plugin-catalog-common@1.0.14
  - @backstage/plugin-kubernetes-common@0.6.4

## 0.2.1-next.2

### Patch Changes

- 5f2c38c70f5b: Fix SNYK-JS-FASTXMLPARSER-5668858 (`fast-xml-parser`) by upgrading aws-sdk to at least the current latest version.
- Updated dependencies
  - @backstage/integration-aws-node@0.1.4-next.1
  - @backstage/backend-common@0.19.0-next.2
  - @backstage/catalog-model@1.4.0-next.1
  - @backstage/backend-plugin-api@0.5.3-next.2
  - @backstage/backend-tasks@0.5.3-next.2
  - @backstage/config@1.0.7
  - @backstage/errors@1.2.0-next.0
  - @backstage/integration@1.5.0-next.0
  - @backstage/types@1.0.2
  - @backstage/plugin-catalog-common@1.0.14-next.1
  - @backstage/plugin-catalog-node@1.3.7-next.2
  - @backstage/plugin-kubernetes-common@0.6.4-next.1

## 0.2.1-next.1

### Patch Changes

- Updated dependencies
  - @backstage/backend-common@0.19.0-next.1
  - @backstage/integration@1.5.0-next.0
  - @backstage/errors@1.2.0-next.0
  - @backstage/backend-plugin-api@0.5.3-next.1
  - @backstage/catalog-model@1.4.0-next.0
  - @backstage/backend-tasks@0.5.3-next.1
  - @backstage/plugin-catalog-node@1.3.7-next.1
  - @backstage/integration-aws-node@0.1.4-next.0
  - @backstage/plugin-catalog-common@1.0.14-next.0
  - @backstage/plugin-kubernetes-common@0.6.4-next.0
  - @backstage/config@1.0.7
  - @backstage/types@1.0.2

## 0.2.1-next.0

### Patch Changes

- Updated dependencies
  - @backstage/plugin-catalog-node@1.3.7-next.0
  - @backstage/backend-common@0.18.6-next.0
  - @backstage/integration@1.4.5
  - @backstage/integration-aws-node@0.1.3
  - @backstage/config@1.0.7
  - @backstage/backend-plugin-api@0.5.3-next.0
  - @backstage/backend-tasks@0.5.3-next.0
  - @backstage/catalog-model@1.3.0
  - @backstage/errors@1.1.5
  - @backstage/types@1.0.2
  - @backstage/plugin-catalog-common@1.0.13
  - @backstage/plugin-kubernetes-common@0.6.3

## 0.2.0

### Minor Changes

- 1a3b5f1e390: **BREAKING**: AwsOrganizationCloudAccountProcessor.fromConfig now returns a promise instead of the instance directly.

### Patch Changes

- Updated dependencies
  - @backstage/backend-common@0.18.5
  - @backstage/integration@1.4.5
  - @backstage/integration-aws-node@0.1.3
  - @backstage/plugin-kubernetes-common@0.6.3
  - @backstage/backend-tasks@0.5.2
  - @backstage/plugin-catalog-node@1.3.6
  - @backstage/backend-plugin-api@0.5.2
  - @backstage/catalog-model@1.3.0
  - @backstage/config@1.0.7
  - @backstage/errors@1.1.5
  - @backstage/types@1.0.2
  - @backstage/plugin-catalog-common@1.0.13

## 0.1.19-next.2

### Patch Changes

- Updated dependencies
  - @backstage/plugin-kubernetes-common@0.6.3-next.0
  - @backstage/config@1.0.7

## 0.1.19-next.1

### Patch Changes

- Updated dependencies
  - @backstage/backend-common@0.18.5-next.1
  - @backstage/backend-tasks@0.5.2-next.1
  - @backstage/plugin-catalog-node@1.3.6-next.1
  - @backstage/backend-plugin-api@0.5.2-next.1
  - @backstage/config@1.0.7

## 0.1.19-next.0

### Patch Changes

- Updated dependencies
  - @backstage/backend-common@0.18.5-next.0
  - @backstage/integration@1.4.5-next.0
  - @backstage/backend-tasks@0.5.2-next.0
  - @backstage/plugin-catalog-node@1.3.6-next.0
  - @backstage/backend-plugin-api@0.5.2-next.0
  - @backstage/catalog-model@1.3.0
  - @backstage/config@1.0.7
  - @backstage/errors@1.1.5
  - @backstage/types@1.0.2
  - @backstage/plugin-catalog-common@1.0.13
  - @backstage/plugin-kubernetes-common@0.6.2

## 0.1.18

### Patch Changes

- Updated dependencies
  - @backstage/backend-common@0.18.4
  - @backstage/backend-tasks@0.5.1
  - @backstage/catalog-model@1.3.0
  - @backstage/plugin-kubernetes-common@0.6.2
  - @backstage/integration@1.4.4
  - @backstage/plugin-catalog-node@1.3.5
  - @backstage/backend-plugin-api@0.5.1
  - @backstage/config@1.0.7
  - @backstage/errors@1.1.5
  - @backstage/types@1.0.2
  - @backstage/plugin-catalog-common@1.0.13

## 0.1.18-next.3

### Patch Changes

- Updated dependencies
  - @backstage/catalog-model@1.3.0-next.0
  - @backstage/backend-common@0.18.4-next.2
  - @backstage/backend-plugin-api@0.5.1-next.2
  - @backstage/backend-tasks@0.5.1-next.2
  - @backstage/config@1.0.7
  - @backstage/errors@1.1.5
  - @backstage/integration@1.4.4-next.0
  - @backstage/types@1.0.2
  - @backstage/plugin-catalog-common@1.0.13-next.1
  - @backstage/plugin-catalog-node@1.3.5-next.3
  - @backstage/plugin-kubernetes-common@0.6.2-next.2

## 0.1.18-next.2

### Patch Changes

- Updated dependencies
  - @backstage/backend-common@0.18.4-next.2
  - @backstage/backend-plugin-api@0.5.1-next.2
  - @backstage/backend-tasks@0.5.1-next.2
  - @backstage/catalog-model@1.2.1
  - @backstage/config@1.0.7
  - @backstage/errors@1.1.5
  - @backstage/integration@1.4.4-next.0
  - @backstage/types@1.0.2
  - @backstage/plugin-catalog-common@1.0.13-next.0
  - @backstage/plugin-catalog-node@1.3.5-next.2
  - @backstage/plugin-kubernetes-common@0.6.2-next.1

## 0.1.18-next.1

### Patch Changes

- Updated dependencies
  - @backstage/backend-tasks@0.5.1-next.1
  - @backstage/integration@1.4.4-next.0
  - @backstage/backend-common@0.18.4-next.1
  - @backstage/backend-plugin-api@0.5.1-next.1
  - @backstage/catalog-model@1.2.1
  - @backstage/config@1.0.7
  - @backstage/errors@1.1.5
  - @backstage/types@1.0.2
  - @backstage/plugin-catalog-common@1.0.13-next.0
  - @backstage/plugin-catalog-node@1.3.5-next.1
  - @backstage/plugin-kubernetes-common@0.6.2-next.1

## 0.1.18-next.0

### Patch Changes

- Updated dependencies
  - @backstage/backend-common@0.18.4-next.0
  - @backstage/plugin-kubernetes-common@0.6.2-next.0
  - @backstage/config@1.0.7
  - @backstage/integration@1.4.3
  - @backstage/backend-plugin-api@0.5.1-next.0
  - @backstage/backend-tasks@0.5.1-next.0
  - @backstage/catalog-model@1.2.1
  - @backstage/errors@1.1.5
  - @backstage/types@1.0.2
  - @backstage/plugin-catalog-common@1.0.12
  - @backstage/plugin-catalog-node@1.3.5-next.0

## 0.1.17

### Patch Changes

- 90469c02c8c: Renamed `awsS3EntityProviderCatalogModule` to `catalogModuleAwsS3EntityProviders` to match the [recommended naming patterns](https://backstage.io/docs/backend-system/architecture/naming-patterns).
- e675f902980: Make sure to not use deprecated exports from `@backstage/plugin-catalog-backend`
- 928a12a9b3e: Internal refactor of `/alpha` exports.
- 87f0bbec175: AwsS3UrlReader upgraded to use aws-sdk v3
- bf611cf019a: Fix missing `dependencies` in `package.json`
- Updated dependencies
  - @backstage/backend-tasks@0.5.0
  - @backstage/backend-common@0.18.3
  - @backstage/errors@1.1.5
  - @backstage/plugin-catalog-node@1.3.4
  - @backstage/backend-plugin-api@0.5.0
  - @backstage/catalog-model@1.2.1
  - @backstage/plugin-catalog-common@1.0.12
  - @backstage/integration@1.4.3
  - @backstage/config@1.0.7
  - @backstage/types@1.0.2
  - @backstage/plugin-kubernetes-common@0.6.1

## 0.1.17-next.2

### Patch Changes

- 87f0bbec175: AwsS3UrlReader upgraded to use aws-sdk v3
- Updated dependencies
  - @backstage/backend-tasks@0.5.0-next.2
  - @backstage/backend-common@0.18.3-next.2
  - @backstage/backend-plugin-api@0.4.1-next.2
  - @backstage/plugin-catalog-backend@1.8.0-next.2
  - @backstage/plugin-catalog-node@1.3.4-next.2
  - @backstage/config@1.0.7-next.0
  - @backstage/integration@1.4.3-next.0

## 0.1.17-next.1

### Patch Changes

- Updated dependencies
  - @backstage/errors@1.1.5-next.0
  - @backstage/backend-common@0.18.3-next.1
  - @backstage/integration@1.4.3-next.0
  - @backstage/plugin-catalog-backend@1.8.0-next.1
  - @backstage/backend-plugin-api@0.4.1-next.1
  - @backstage/backend-tasks@0.4.4-next.1
  - @backstage/config@1.0.7-next.0
  - @backstage/catalog-model@1.2.1-next.1
  - @backstage/types@1.0.2
  - @backstage/plugin-catalog-common@1.0.12-next.1
  - @backstage/plugin-catalog-node@1.3.4-next.1
  - @backstage/plugin-kubernetes-common@0.6.1-next.1

## 0.1.17-next.0

### Patch Changes

- 928a12a9b3: Internal refactor of `/alpha` exports.
- bf611cf019: Fix missing `dependencies` in `package.json`
- Updated dependencies
  - @backstage/plugin-catalog-backend@1.8.0-next.0
  - @backstage/backend-tasks@0.4.4-next.0
  - @backstage/backend-plugin-api@0.4.1-next.0
  - @backstage/backend-common@0.18.3-next.0
  - @backstage/catalog-model@1.2.1-next.0
  - @backstage/plugin-catalog-common@1.0.12-next.0
  - @backstage/plugin-catalog-node@1.3.4-next.0
  - @backstage/config@1.0.6
  - @backstage/errors@1.1.4
  - @backstage/integration@1.4.2
  - @backstage/types@1.0.2
  - @backstage/plugin-kubernetes-common@0.6.1-next.0

## 0.1.15

### Patch Changes

- 671c6af700: Update to import `LocationSpec` from the correct package.
- 8e025f1347: Added support for `externalId` when assuming role in `AwsS3EntityProvider`
- Updated dependencies
  - @backstage/plugin-catalog-backend@1.7.2
  - @backstage/backend-plugin-api@0.4.0
  - @backstage/backend-common@0.18.2
  - @backstage/catalog-model@1.2.0
  - @backstage/plugin-catalog-node@1.3.3
  - @backstage/backend-tasks@0.4.3
  - @backstage/config@1.0.6
  - @backstage/errors@1.1.4
  - @backstage/integration@1.4.2
  - @backstage/types@1.0.2

## 0.1.15-next.2

### Patch Changes

- Updated dependencies
  - @backstage/backend-plugin-api@0.4.0-next.2
  - @backstage/backend-common@0.18.2-next.2
  - @backstage/plugin-catalog-backend@1.7.2-next.2
  - @backstage/catalog-model@1.2.0-next.1
  - @backstage/plugin-catalog-node@1.3.3-next.2
  - @backstage/backend-tasks@0.4.3-next.2
  - @backstage/config@1.0.6
  - @backstage/errors@1.1.4
  - @backstage/integration@1.4.2
  - @backstage/types@1.0.2

## 0.1.15-next.1

### Patch Changes

- Updated dependencies
  - @backstage/plugin-catalog-backend@1.7.2-next.1
  - @backstage/backend-common@0.18.2-next.1
  - @backstage/backend-plugin-api@0.3.2-next.1
  - @backstage/backend-tasks@0.4.3-next.1
  - @backstage/catalog-model@1.1.6-next.0
  - @backstage/config@1.0.6
  - @backstage/errors@1.1.4
  - @backstage/integration@1.4.2
  - @backstage/types@1.0.2
  - @backstage/plugin-catalog-node@1.3.3-next.1

## 0.1.15-next.0

### Patch Changes

- 8e025f1347: Added support for `externalId` when assuming role in `AwsS3EntityProvider`
- Updated dependencies
  - @backstage/catalog-model@1.1.6-next.0
  - @backstage/backend-common@0.18.2-next.0
  - @backstage/plugin-catalog-backend@1.7.2-next.0
  - @backstage/plugin-catalog-node@1.3.3-next.0
  - @backstage/backend-tasks@0.4.3-next.0
  - @backstage/backend-plugin-api@0.3.2-next.0

## 0.1.13

### Patch Changes

- 9f2b786fc9: Provide context for logged errors.
- 8e06f3cf00: Switched imports of `loggerToWinstonLogger` to `@backstage/backend-common`.
- Updated dependencies
  - @backstage/backend-plugin-api@0.3.0
  - @backstage/backend-common@0.18.0
  - @backstage/catalog-model@1.1.5
  - @backstage/backend-tasks@0.4.1
  - @backstage/plugin-catalog-node@1.3.1
  - @backstage/plugin-catalog-backend@1.7.0
  - @backstage/config@1.0.6
  - @backstage/errors@1.1.4
  - @backstage/integration@1.4.2
  - @backstage/types@1.0.2

## 0.1.13-next.2

### Patch Changes

- 9f2b786fc9: Provide context for logged errors.
- 8e06f3cf00: Switched imports of `loggerToWinstonLogger` to `@backstage/backend-common`.
- Updated dependencies
  - @backstage/backend-plugin-api@0.3.0-next.1
  - @backstage/backend-common@0.18.0-next.1
  - @backstage/backend-tasks@0.4.1-next.1
  - @backstage/plugin-catalog-backend@1.7.0-next.2
  - @backstage/plugin-catalog-node@1.3.1-next.2
  - @backstage/catalog-model@1.1.5-next.1
  - @backstage/config@1.0.6-next.0
  - @backstage/errors@1.1.4
  - @backstage/integration@1.4.2-next.0
  - @backstage/types@1.0.2

## 0.1.13-next.1

### Patch Changes

- Updated dependencies
  - @backstage/backend-plugin-api@0.2.1-next.0
  - @backstage/backend-common@0.18.0-next.0
  - @backstage/config@1.0.6-next.0
  - @backstage/plugin-catalog-backend@1.7.0-next.1
  - @backstage/plugin-catalog-node@1.3.1-next.1
  - @backstage/backend-tasks@0.4.1-next.0
  - @backstage/catalog-model@1.1.5-next.1
  - @backstage/errors@1.1.4
  - @backstage/integration@1.4.2-next.0
  - @backstage/types@1.0.2

## 0.1.13-next.0

### Patch Changes

- Updated dependencies
  - @backstage/catalog-model@1.1.5-next.0
  - @backstage/plugin-catalog-backend@1.7.0-next.0
  - @backstage/backend-common@0.17.0
  - @backstage/backend-plugin-api@0.2.0
  - @backstage/backend-tasks@0.4.0
  - @backstage/config@1.0.5
  - @backstage/errors@1.1.4
  - @backstage/integration@1.4.1
  - @backstage/types@1.0.2
  - @backstage/plugin-catalog-node@1.3.1-next.0

## 0.1.12

### Patch Changes

- 884d749b14: Refactored to use `coreServices` from `@backstage/backend-plugin-api`.
- Updated dependencies
  - @backstage/plugin-catalog-backend@1.6.0
  - @backstage/backend-common@0.17.0
  - @backstage/plugin-catalog-node@1.3.0
  - @backstage/backend-tasks@0.4.0
  - @backstage/errors@1.1.4
  - @backstage/backend-plugin-api@0.2.0
  - @backstage/integration@1.4.1
  - @backstage/types@1.0.2
  - @backstage/catalog-model@1.1.4
  - @backstage/config@1.0.5

## 0.1.12-next.3

### Patch Changes

- Updated dependencies
  - @backstage/plugin-catalog-backend@1.6.0-next.3
  - @backstage/backend-tasks@0.4.0-next.3
  - @backstage/backend-common@0.17.0-next.3
  - @backstage/backend-plugin-api@0.2.0-next.3
  - @backstage/catalog-model@1.1.4-next.1
  - @backstage/config@1.0.5-next.1
  - @backstage/errors@1.1.4-next.1
  - @backstage/integration@1.4.1-next.1
  - @backstage/types@1.0.2-next.1
  - @backstage/plugin-catalog-node@1.3.0-next.3

## 0.1.12-next.2

### Patch Changes

- 884d749b14: Refactored to use `coreServices` from `@backstage/backend-plugin-api`.
- Updated dependencies
  - @backstage/plugin-catalog-backend@1.6.0-next.2
  - @backstage/plugin-catalog-node@1.3.0-next.2
  - @backstage/backend-common@0.17.0-next.2
  - @backstage/backend-plugin-api@0.2.0-next.2
  - @backstage/backend-tasks@0.4.0-next.2
  - @backstage/catalog-model@1.1.4-next.1
  - @backstage/config@1.0.5-next.1
  - @backstage/errors@1.1.4-next.1
  - @backstage/integration@1.4.1-next.1
  - @backstage/types@1.0.2-next.1

## 0.1.12-next.1

### Patch Changes

- Updated dependencies
  - @backstage/backend-common@0.17.0-next.1
  - @backstage/plugin-catalog-backend@1.6.0-next.1
  - @backstage/backend-tasks@0.4.0-next.1
  - @backstage/types@1.0.2-next.1
  - @backstage/backend-plugin-api@0.1.5-next.1
  - @backstage/plugin-catalog-node@1.2.2-next.1
  - @backstage/config@1.0.5-next.1
  - @backstage/integration@1.4.1-next.1
  - @backstage/catalog-model@1.1.4-next.1
  - @backstage/errors@1.1.4-next.1

## 0.1.12-next.0

### Patch Changes

- Updated dependencies
  - @backstage/plugin-catalog-backend@1.6.0-next.0
  - @backstage/backend-common@0.16.1-next.0
  - @backstage/integration@1.4.1-next.0
  - @backstage/types@1.0.2-next.0
  - @backstage/backend-plugin-api@0.1.5-next.0
  - @backstage/plugin-catalog-node@1.2.2-next.0
  - @backstage/backend-tasks@0.3.8-next.0
  - @backstage/catalog-model@1.1.4-next.0
  - @backstage/config@1.0.5-next.0
  - @backstage/errors@1.1.4-next.0

## 0.1.11

### Patch Changes

- bae3617be5: `AwsS3EntityProvider`: Add option to configure schedule via `app-config.yaml` instead of in code.

  Please find how to configure the schedule at the config at
  https://backstage.io/docs/integrations/aws-s3/discovery

- defb389ecd: Add `awsS3EntityProviderCatalogModule` (new backend-plugin-api, alpha).
- a6d779d58a: Remove explicit default visibility at `config.d.ts` files.

  ```ts
  /**
   * @visibility backend
   */
  ```

- Updated dependencies
  - @backstage/backend-common@0.16.0
  - @backstage/plugin-catalog-backend@1.5.1
  - @backstage/integration@1.4.0
  - @backstage/backend-tasks@0.3.7
  - @backstage/catalog-model@1.1.3
  - @backstage/types@1.0.1
  - @backstage/backend-plugin-api@0.1.4
  - @backstage/plugin-catalog-node@1.2.1
  - @backstage/config@1.0.4
  - @backstage/errors@1.1.3

## 0.1.11-next.1

### Patch Changes

- Updated dependencies
  - @backstage/backend-common@0.16.0-next.1
  - @backstage/backend-plugin-api@0.1.4-next.1
  - @backstage/backend-tasks@0.3.7-next.1
  - @backstage/plugin-catalog-backend@1.5.1-next.1
  - @backstage/plugin-catalog-node@1.2.1-next.1
  - @backstage/catalog-model@1.1.3-next.0
  - @backstage/config@1.0.4-next.0
  - @backstage/errors@1.1.3-next.0
  - @backstage/integration@1.4.0-next.0
  - @backstage/types@1.0.1-next.0

## 0.1.11-next.0

### Patch Changes

- bae3617be5: `AwsS3EntityProvider`: Add option to configure schedule via `app-config.yaml` instead of in code.

  Please find how to configure the schedule at the config at
  https://backstage.io/docs/integrations/aws-s3/discovery

- defb389ecd: Add `awsS3EntityProviderCatalogModule` (new backend-plugin-api, alpha).
- a6d779d58a: Remove explicit default visibility at `config.d.ts` files.

  ```ts
  /**
   * @visibility backend
   */
  ```

- Updated dependencies
  - @backstage/backend-common@0.16.0-next.0
  - @backstage/plugin-catalog-backend@1.5.1-next.0
  - @backstage/integration@1.4.0-next.0
  - @backstage/backend-tasks@0.3.7-next.0
  - @backstage/catalog-model@1.1.3-next.0
  - @backstage/types@1.0.1-next.0
  - @backstage/backend-plugin-api@0.1.4-next.0
  - @backstage/plugin-catalog-node@1.2.1-next.0
  - @backstage/config@1.0.4-next.0
  - @backstage/errors@1.1.3-next.0

## 0.1.10

### Patch Changes

- Updated dependencies
  - @backstage/catalog-model@1.1.2
  - @backstage/backend-common@0.15.2
  - @backstage/plugin-catalog-backend@1.5.0
  - @backstage/backend-tasks@0.3.6
  - @backstage/config@1.0.3
  - @backstage/errors@1.1.2
  - @backstage/integration@1.3.2
  - @backstage/types@1.0.0

## 0.1.10-next.2

### Patch Changes

- Updated dependencies
  - @backstage/plugin-catalog-backend@1.5.0-next.2
  - @backstage/backend-tasks@0.3.6-next.2
  - @backstage/backend-common@0.15.2-next.2
  - @backstage/catalog-model@1.1.2-next.2
  - @backstage/config@1.0.3-next.2
  - @backstage/errors@1.1.2-next.2
  - @backstage/integration@1.3.2-next.2
  - @backstage/types@1.0.0

## 0.1.10-next.1

### Patch Changes

- Updated dependencies
  - @backstage/backend-common@0.15.2-next.1
  - @backstage/backend-tasks@0.3.6-next.1
  - @backstage/catalog-model@1.1.2-next.1
  - @backstage/config@1.0.3-next.1
  - @backstage/errors@1.1.2-next.1
  - @backstage/integration@1.3.2-next.1
  - @backstage/types@1.0.0
  - @backstage/plugin-catalog-backend@1.4.1-next.1

## 0.1.10-next.0

### Patch Changes

- Updated dependencies
  - @backstage/catalog-model@1.1.2-next.0
  - @backstage/plugin-catalog-backend@1.4.1-next.0
  - @backstage/backend-common@0.15.2-next.0
  - @backstage/backend-tasks@0.3.6-next.0
  - @backstage/config@1.0.3-next.0
  - @backstage/errors@1.1.2-next.0
  - @backstage/integration@1.3.2-next.0
  - @backstage/types@1.0.0

## 0.1.9

### Patch Changes

- Updated dependencies
  - @backstage/backend-common@0.15.1
  - @backstage/integration@1.3.1
  - @backstage/plugin-catalog-backend@1.4.0
  - @backstage/backend-tasks@0.3.5
  - @backstage/catalog-model@1.1.1
  - @backstage/config@1.0.2
  - @backstage/errors@1.1.1

## 0.1.9-next.2

### Patch Changes

- Updated dependencies
  - @backstage/catalog-model@1.1.1-next.0
  - @backstage/config@1.0.2-next.0
  - @backstage/errors@1.1.1-next.0
  - @backstage/integration@1.3.1-next.2
  - @backstage/plugin-catalog-backend@1.4.0-next.3
  - @backstage/backend-common@0.15.1-next.3
  - @backstage/backend-tasks@0.3.5-next.1

## 0.1.9-next.1

### Patch Changes

- Updated dependencies
  - @backstage/backend-common@0.15.1-next.1
  - @backstage/plugin-catalog-backend@1.4.0-next.1

## 0.1.9-next.0

### Patch Changes

- Updated dependencies
  - @backstage/backend-common@0.15.1-next.0
  - @backstage/backend-tasks@0.3.5-next.0
  - @backstage/plugin-catalog-backend@1.3.2-next.0
  - @backstage/integration@1.3.1-next.0

## 0.1.8

### Patch Changes

- 17d45dbf10: Deprecate `AwsS3DiscoveryProcessor` in favor of `AwsS3EntityProvider` (since v0.1.4).

  You can find a migration guide at
  [the release notes for v0.1.4](https://github.com/backstage/backstage/blob/master/plugins/catalog-backend-module-aws/CHANGELOG.md#014).

- Updated dependencies
  - @backstage/backend-common@0.15.0
  - @backstage/integration@1.3.0
  - @backstage/backend-tasks@0.3.4
  - @backstage/plugin-catalog-backend@1.3.1

## 0.1.8-next.0

### Patch Changes

- 17d45dbf10: Deprecate `AwsS3DiscoveryProcessor` in favor of `AwsS3EntityProvider` (since v0.1.4).

  You can find a migration guide at
  [the release notes for v0.1.4](https://github.com/backstage/backstage/blob/master/plugins/catalog-backend-module-aws/CHANGELOG.md#014).

- Updated dependencies
  - @backstage/backend-common@0.15.0-next.0
  - @backstage/integration@1.3.0-next.0
  - @backstage/backend-tasks@0.3.4-next.0
  - @backstage/plugin-catalog-backend@1.3.1-next.0

## 0.1.7

### Patch Changes

- f9f1de8100: Add processor for ingesting EKS clusters into the catalog
- 72622d9143: Updated dependency `yaml` to `^2.0.0`.
- Updated dependencies
  - @backstage/plugin-catalog-backend@1.3.0
  - @backstage/backend-common@0.14.1
  - @backstage/catalog-model@1.1.0
  - @backstage/integration@1.2.2
  - @backstage/backend-tasks@0.3.3
  - @backstage/errors@1.1.0

## 0.1.7-next.2

### Patch Changes

- 72622d9143: Updated dependency `yaml` to `^2.0.0`.
- Updated dependencies
  - @backstage/plugin-catalog-backend@1.3.0-next.3
  - @backstage/backend-common@0.14.1-next.3
  - @backstage/integration@1.2.2-next.3
  - @backstage/backend-tasks@0.3.3-next.3
  - @backstage/catalog-model@1.1.0-next.3

## 0.1.7-next.1

### Patch Changes

- Updated dependencies
  - @backstage/catalog-model@1.1.0-next.1
  - @backstage/backend-common@0.14.1-next.1
  - @backstage/errors@1.1.0-next.0
  - @backstage/plugin-catalog-backend@1.2.1-next.1
  - @backstage/backend-tasks@0.3.3-next.1
  - @backstage/integration@1.2.2-next.1

## 0.1.7-next.0

### Patch Changes

- Updated dependencies
  - @backstage/backend-common@0.14.1-next.0
  - @backstage/catalog-model@1.1.0-next.0
  - @backstage/integration@1.2.2-next.0
  - @backstage/backend-tasks@0.3.3-next.0
  - @backstage/plugin-catalog-backend@1.2.1-next.0

## 0.1.6

### Patch Changes

- eb2544b21b: Inline config interfaces
- Updated dependencies
  - @backstage/plugin-catalog-backend@1.2.0
  - @backstage/backend-tasks@0.3.2
  - @backstage/backend-common@0.14.0
  - @backstage/integration@1.2.1
  - @backstage/catalog-model@1.0.3

## 0.1.6-next.2

### Patch Changes

- Updated dependencies
  - @backstage/backend-common@0.14.0-next.2
  - @backstage/integration@1.2.1-next.2
  - @backstage/backend-tasks@0.3.2-next.2
  - @backstage/plugin-catalog-backend@1.2.0-next.2

## 0.1.6-next.1

### Patch Changes

- Updated dependencies
  - @backstage/backend-tasks@0.3.2-next.1
  - @backstage/backend-common@0.13.6-next.1
  - @backstage/integration@1.2.1-next.1
  - @backstage/plugin-catalog-backend@1.2.0-next.1
  - @backstage/catalog-model@1.0.3-next.0

## 0.1.6-next.0

### Patch Changes

- eb2544b21b: Inline config interfaces
- Updated dependencies
  - @backstage/backend-tasks@0.3.2-next.0
  - @backstage/backend-common@0.13.6-next.0
  - @backstage/integration@1.2.1-next.0
  - @backstage/plugin-catalog-backend@1.2.0-next.0

## 0.1.5

### Patch Changes

- bffec1c96a: Fix S3 object URL creation at AwsS3EntityProvider by

  - handle absence of region config,
  - handle regions with region-less URIs (us-east-1),
  - apply URI encoding,
  - and simplify the logic overall.

- Updated dependencies
  - @backstage/backend-common@0.13.3
  - @backstage/plugin-catalog-backend@1.1.2
  - @backstage/backend-tasks@0.3.1
  - @backstage/integration@1.2.0
  - @backstage/config@1.0.1
  - @backstage/catalog-model@1.0.2

## 0.1.5-next.1

### Patch Changes

- Updated dependencies
  - @backstage/backend-common@0.13.3-next.2
  - @backstage/plugin-catalog-backend@1.1.2-next.2
  - @backstage/backend-tasks@0.3.1-next.1
  - @backstage/config@1.0.1-next.0
  - @backstage/catalog-model@1.0.2-next.0
  - @backstage/integration@1.2.0-next.1

## 0.1.5-next.0

### Patch Changes

- bffec1c96a: Fix S3 object URL creation at AwsS3EntityProvider by

  - handle absence of region config,
  - handle regions with region-less URIs (us-east-1),
  - apply URI encoding,
  - and simplify the logic overall.

- Updated dependencies
  - @backstage/backend-common@0.13.3-next.0
  - @backstage/integration@1.2.0-next.0
  - @backstage/plugin-catalog-backend@1.1.2-next.0
  - @backstage/backend-tasks@0.3.1-next.0

## 0.1.4

### Patch Changes

- 5969c4b65c: Add a new provider `AwsS3EntityProvider` as replacement for `AwsS3DiscoveryProcessor`.

  In order to migrate from the `AwsS3DiscoveryProcessor` you need to apply
  the following changes:

  **Before:**

  ```yaml
  # app-config.yaml

  catalog:
    locations:
      - type: s3-discovery
        target: https://sample-bucket.s3.us-east-2.amazonaws.com/prefix/
  ```

  ```ts
  /* packages/backend/src/plugins/catalog.ts */

  import { AwsS3DiscoveryProcessor } from '@backstage/plugin-catalog-backend-module-aws';

  const builder = await CatalogBuilder.create(env);
  /** ... other processors ... */
  builder.addProcessor(new AwsS3DiscoveryProcessor(env.reader));
  ```

  **After:**

  ```yaml
  # app-config.yaml

  catalog:
    providers:
      awsS3:
        yourProviderId: # identifies your dataset / provider independent of config changes
          bucketName: sample-bucket
          prefix: prefix/ # optional
          region: us-east-2 # optional, uses the default region otherwise
  ```

  ```ts
  /* packages/backend/src/plugins/catalog.ts */

  import { AwsS3EntityProvider } from '@backstage/plugin-catalog-backend-module-aws';

  const builder = await CatalogBuilder.create(env);
  /** ... other processors and/or providers ... */
  builder.addEntityProvider(
    ...AwsS3EntityProvider.fromConfig(env.config, {
      logger: env.logger,
      schedule: env.scheduler.createScheduledTaskRunner({
        frequency: Duration.fromObject({ minutes: 30 }),
        timeout: Duration.fromObject({ minutes: 3 }),
      }),
    }),
  );
  ```

  For simple setups, you can omit the provider ID at the config
  which has the same effect as using `default` for it.

  ```yaml
  # app-config.yaml

  catalog:
    providers:
      awsS3:
        # uses "default" as provider ID
        bucketName: sample-bucket
        prefix: prefix/ # optional
        region: us-east-2 # optional, uses the default region otherwise
  ```

- 776a91ea3a: Corrected title and URL to setup documentation in README
- Updated dependencies
  - @backstage/plugin-catalog-backend@1.1.0
  - @backstage/integration@1.1.0
  - @backstage/backend-tasks@0.3.0
  - @backstage/catalog-model@1.0.1
  - @backstage/backend-common@0.13.2

## 0.1.4-next.2

### Patch Changes

- 5969c4b65c: Add a new provider `AwsS3EntityProvider` as replacement for `AwsS3DiscoveryProcessor`.

  In order to migrate from the `AwsS3DiscoveryProcessor` you need to apply
  the following changes:

  **Before:**

  ```yaml
  # app-config.yaml

  catalog:
    locations:
      - type: s3-discovery
        target: https://sample-bucket.s3.us-east-2.amazonaws.com/prefix/
  ```

  ```ts
  /* packages/backend/src/plugins/catalog.ts */

  import { AwsS3DiscoveryProcessor } from '@backstage/plugin-catalog-backend-module-aws';

  const builder = await CatalogBuilder.create(env);
  /** ... other processors ... */
  builder.addProcessor(new AwsS3DiscoveryProcessor(env.reader));
  ```

  **After:**

  ```yaml
  # app-config.yaml

  catalog:
    providers:
      awsS3:
        yourProviderId: # identifies your dataset / provider independent of config changes
          bucketName: sample-bucket
          prefix: prefix/ # optional
          region: us-east-2 # optional, uses the default region otherwise
  ```

  ```ts
  /* packages/backend/src/plugins/catalog.ts */

  import { AwsS3EntityProvider } from '@backstage/plugin-catalog-backend-module-aws';

  const builder = await CatalogBuilder.create(env);
  /** ... other processors and/or providers ... */
  builder.addEntityProvider(
    ...AwsS3EntityProvider.fromConfig(env.config, {
      logger: env.logger,
      schedule: env.scheduler.createScheduledTaskRunner({
        frequency: Duration.fromObject({ minutes: 30 }),
        timeout: Duration.fromObject({ minutes: 3 }),
      }),
    }),
  );
  ```

  For simple setups, you can omit the provider ID at the config
  which has the same effect as using `default` for it.

  ```yaml
  # app-config.yaml

  catalog:
    providers:
      awsS3:
        # uses "default" as provider ID
        bucketName: sample-bucket
        prefix: prefix/ # optional
        region: us-east-2 # optional, uses the default region otherwise
  ```

- 776a91ea3a: Corrected title and URL to setup documentation in README
- Updated dependencies
  - @backstage/plugin-catalog-backend@1.1.0-next.3
  - @backstage/backend-common@0.13.2-next.2
  - @backstage/integration@1.1.0-next.2

## 0.1.4-next.1

### Patch Changes

- Updated dependencies
  - @backstage/plugin-catalog-backend@1.1.0-next.1
  - @backstage/backend-common@0.13.2-next.1

## 0.1.4-next.0

### Patch Changes

- Updated dependencies
  - @backstage/catalog-model@1.0.1-next.0
  - @backstage/plugin-catalog-backend@1.0.1-next.0
  - @backstage/backend-common@0.13.2-next.0

## 0.1.3

### Patch Changes

- Updated dependencies
  - @backstage/plugin-catalog-backend@1.0.0
  - @backstage/backend-common@0.13.1
  - @backstage/catalog-model@1.0.0
  - @backstage/config@1.0.0
  - @backstage/errors@1.0.0
  - @backstage/types@1.0.0

## 0.1.2

### Patch Changes

- f115a7f8fd: Added `AwsS3DiscoveryProcessor`, which was moved here from `@backstage/plugin-catalog-backend` where it previously resided.
- Updated dependencies
  - @backstage/backend-common@0.13.0
  - @backstage/plugin-catalog-backend@0.24.0
  - @backstage/catalog-model@0.13.0

## 0.1.2-next.0

### Patch Changes

- f115a7f8fd: Added `AwsS3DiscoveryProcessor`, which was moved here from `@backstage/plugin-catalog-backend` where it previously resided.
- Updated dependencies
  - @backstage/backend-common@0.13.0-next.0
  - @backstage/plugin-catalog-backend@0.24.0-next.0
  - @backstage/catalog-model@0.13.0-next.0

## 0.1.1

### Patch Changes

- 83a83381b0: Use the new `processingResult` export from the catalog backend
- Updated dependencies
  - @backstage/catalog-model@0.12.0
  - @backstage/plugin-catalog-backend@0.23.0

## 0.1.0

### Minor Changes

- 25e97e7242: Added this new catalog module, initially containing only the
  `AwsOrganizationCloudAccountProcessor`.

  Note that this was moved over from the catalog backend itself, and therefore is
  no longer part of its builtin set of processors. If you were using this
  processor, through making use of the location type `aws-cloud-accounts` and/or
  using the configuration key `catalog.processors.awsOrganization`, you will from
  now on have to add the processor manually to your catalog.

  First, add the `@backstage/plugin-catalog-backend-module-aws` dependency to your
  `packages/backend` package.

  Then, in `packages/backend/src/plugins/catalog.ts`:

  ```diff
  +import { AwsOrganizationCloudAccountProcessor } from '@backstage/plugin-catalog-backend-module-aws';

   export default async function createPlugin(
     env: PluginEnvironment,
   ): Promise<Router> {
     const builder = await CatalogBuilder.create(env);
  +  builder.addProcessor(
  +    AwsOrganizationCloudAccountProcessor.fromConfig(
  +      env.config,
  +      { logger: env.logger }
  +    )
  +  );
     // ...
  ```

### Patch Changes

- Updated dependencies
  - @backstage/plugin-catalog-backend@0.22.0
  - @backstage/catalog-model@0.11.0<|MERGE_RESOLUTION|>--- conflicted
+++ resolved
@@ -1,7 +1,5 @@
 # @backstage/plugin-catalog-backend-module-aws
 
-<<<<<<< HEAD
-=======
 ## 0.4.10-next.0
 
 ### Patch Changes
@@ -18,7 +16,6 @@
   - @backstage/plugin-catalog-node@1.16.1
   - @backstage/plugin-kubernetes-common@0.9.4
 
->>>>>>> 66ce8958
 ## 0.4.9
 
 ### Patch Changes
