--- conflicted
+++ resolved
@@ -1,10 +1,6 @@
 {
   "name": "@backstage/plugin-techdocs-node",
-<<<<<<< HEAD
-  "version": "1.13.1",
-=======
   "version": "1.13.2-next.0",
->>>>>>> 66ce8958
   "description": "Common node.js functionalities for TechDocs, to be shared between techdocs-backend plugin and techdocs-cli",
   "backstage": {
     "role": "node-library",
