--- conflicted
+++ resolved
@@ -17,11 +17,9 @@
 export * from './gitlab';
 export * from './google';
 export * from './microsoft';
-<<<<<<< HEAD
 export * from './oauth2';
-=======
 export * from './okta';
->>>>>>> 30c0801e
+
 export { factories as defaultAuthProviderFactories } from './factories';
 
 // Export the minimal interface required for implementing a
