--- conflicted
+++ resolved
@@ -78,19 +78,11 @@
       getKubernetesObjectsByEntity: jest.fn(),
     } as any;
 
-<<<<<<< HEAD
     const { router } = await KubernetesBuilder.createBuilder({
       config,
       logger,
       discovery,
-=======
-    catalogApi = {} as CatalogApi;
-
-    const { router } = await KubernetesBuilder.createBuilder({
-      config,
-      logger,
       catalogApi,
->>>>>>> 74f72e53
     })
       .setObjectsProvider(kubernetesFanOutHandler)
       .setClusterSupplier(clusterSupplier)
@@ -266,11 +258,8 @@
       const { router } = await KubernetesBuilder.createBuilder({
         logger,
         config,
-<<<<<<< HEAD
         discovery,
-=======
         catalogApi,
->>>>>>> 74f72e53
       })
         .setClusterSupplier(clusterSupplier)
         .setServiceLocator(serviceLocator)
