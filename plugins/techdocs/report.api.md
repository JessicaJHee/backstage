--- conflicted
+++ resolved
@@ -12,12 +12,8 @@
 import { CSSProperties } from '@material-ui/styles/withStyles';
 import { DiscoveryApi } from '@backstage/core-plugin-api';
 import { Entity } from '@backstage/catalog-model';
-<<<<<<< HEAD
 import { EntityFilterQuery } from '@backstage/catalog-client';
-=======
-import { EntityListPagination } from '@backstage/plugin-catalog-react';
->>>>>>> d75a2699
-import { EntityOwnerPickerProps } from '@backstage/plugin-catalog-react';
+import { EntityListPagination, EntityOwnerPickerProps } from '@backstage/plugin-catalog-react';
 import { FetchApi } from '@backstage/core-plugin-api';
 import { IdentityApi } from '@backstage/core-plugin-api';
 import { JSX as JSX_2 } from 'react';
@@ -364,15 +360,12 @@
   columns?: TableColumn<DocsTableRow>[];
   actions?: TableProps<DocsTableRow>['actions'];
   ownerPickerMode?: EntityOwnerPickerProps['mode'];
-<<<<<<< HEAD
   showHeader?: boolean;
   showSupport?: boolean;
   options?: TableOptions<DocsTableRow>;
   title?: string;
   subtitle?: string;
-=======
   pagination?: EntityListPagination;
->>>>>>> d75a2699
 };
 
 // @public @deprecated (undocumented)
