--- conflicted
+++ resolved
@@ -14,13 +14,8 @@
  * limitations under the License.
  */
 
-<<<<<<< HEAD
-import { getVoidLogger, Git } from '@backstage/backend-common';
-import { commitAndPushRepo, initRepoAndPush } from './helpers';
-=======
 import { Git, getVoidLogger } from '@backstage/backend-common';
 import { commitAndPushRepo, entityRefToName, initRepoAndPush } from './helpers';
->>>>>>> 54f741d1
 
 jest.mock('@backstage/backend-common', () => ({
   Git: {
