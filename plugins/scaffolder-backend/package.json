{
  "name": "@backstage/plugin-scaffolder-backend",
  "version": "0.4.1",
  "main": "src/index.ts",
  "types": "src/index.ts",
  "license": "Apache-2.0",
  "private": false,
  "publishConfig": {
    "access": "public",
    "main": "dist/index.cjs.js",
    "types": "dist/index.d.ts"
  },
  "homepage": "https://backstage.io",
  "repository": {
    "type": "git",
    "url": "https://github.com/backstage/backstage",
    "directory": "plugins/scaffolder-backend"
  },
  "keywords": [
    "backstage"
  ],
  "scripts": {
    "start": "backstage-cli backend:dev",
    "build": "backstage-cli backend:build",
    "lint": "backstage-cli lint",
    "test": "backstage-cli test",
    "prepack": "backstage-cli prepack",
    "postpack": "backstage-cli postpack",
    "clean": "backstage-cli clean"
  },
  "dependencies": {
    "@backstage/backend-common": "^0.4.3",
    "@backstage/catalog-model": "^0.6.1",
    "@backstage/config": "^0.1.2",
<<<<<<< HEAD
    "@backstage/integration": "^0.1.5",
    "@gitbeaker/core": "^28.0.2",
    "@gitbeaker/node": "^28.0.2",
    "@octokit/rest": "^18.0.0",
=======
    "@backstage/integration": "^0.2.0",
    "@gitbeaker/core": "^28.0.2",
    "@gitbeaker/node": "^28.0.2",
    "@octokit/rest": "^18.0.12",
>>>>>>> 0799cb87
    "@types/dockerode": "^3.2.1",
    "@types/express": "^4.17.6",
    "azure-devops-node-api": "^10.1.1",
    "command-exists-promise": "^2.0.2",
    "compression": "^1.7.4",
    "cors": "^2.8.5",
    "cross-fetch": "^3.0.6",
    "dockerode": "^3.2.1",
    "express": "^4.17.1",
    "express-promise-router": "^3.0.3",
    "fs-extra": "^9.0.0",
    "git-url-parse": "^11.4.3",
    "globby": "^11.0.0",
    "helmet": "^4.0.0",
    "isomorphic-git": "^1.8.0",
    "jsonschema": "^1.2.6",
    "morgan": "^1.10.0",
    "uuid": "^8.2.0",
    "winston": "^3.2.1",
    "yaml": "^1.10.0"
  },
  "devDependencies": {
    "@backstage/cli": "^0.4.6",
    "@backstage/test-utils": "^0.1.5",
    "@types/fs-extra": "^9.0.1",
    "@types/git-url-parse": "^9.0.0",
    "@types/supertest": "^2.0.8",
    "supertest": "^4.0.2",
    "yaml": "^1.10.0",
    "msw": "^0.21.2"
  },
  "files": [
    "dist",
    "config.d.ts"
  ],
  "configSchema": "config.d.ts"
}<|MERGE_RESOLUTION|>--- conflicted
+++ resolved
@@ -32,17 +32,10 @@
     "@backstage/backend-common": "^0.4.3",
     "@backstage/catalog-model": "^0.6.1",
     "@backstage/config": "^0.1.2",
-<<<<<<< HEAD
     "@backstage/integration": "^0.1.5",
     "@gitbeaker/core": "^28.0.2",
     "@gitbeaker/node": "^28.0.2",
     "@octokit/rest": "^18.0.0",
-=======
-    "@backstage/integration": "^0.2.0",
-    "@gitbeaker/core": "^28.0.2",
-    "@gitbeaker/node": "^28.0.2",
-    "@octokit/rest": "^18.0.12",
->>>>>>> 0799cb87
     "@types/dockerode": "^3.2.1",
     "@types/express": "^4.17.6",
     "azure-devops-node-api": "^10.1.1",
