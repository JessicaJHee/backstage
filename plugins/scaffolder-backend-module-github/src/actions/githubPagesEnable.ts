--- conflicted
+++ resolved
@@ -94,13 +94,10 @@
 
       const { host, owner, repo } = parseRepoUrl(repoUrl, integrations);
 
-<<<<<<< HEAD
-=======
       if (!owner) {
         throw new InputError('Invalid repository owner provided in repoUrl');
       }
 
->>>>>>> f016c8a3
       const octokitOptions = await getOctokitOptions({
         integrations,
         credentialsProvider: githubCredentialsProvider,
@@ -111,13 +108,6 @@
       });
       const client = new Octokit(octokitOptions);
 
-<<<<<<< HEAD
-      if (!owner) {
-        throw new InputError('Invalid repository owner provided in repoUrl');
-      }
-
-=======
->>>>>>> f016c8a3
       ctx.logger.info(
         `Attempting to enable GitHub Pages for ${owner}/${repo} with "${buildType}" build type, on source branch "${sourceBranch}" and source path "${sourcePath}"`,
       );
