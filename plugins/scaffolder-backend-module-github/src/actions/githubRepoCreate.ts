--- conflicted
+++ resolved
@@ -182,13 +182,10 @@
 
       const { host, owner, repo } = parseRepoUrl(repoUrl, integrations);
 
-<<<<<<< HEAD
-=======
       if (!owner) {
         throw new InputError('Invalid repository owner provided in repoUrl');
       }
 
->>>>>>> f016c8a3
       const octokitOptions = await getOctokitOptions({
         integrations,
         credentialsProvider: githubCredentialsProvider,
@@ -199,13 +196,6 @@
       });
       const client = new Octokit(octokitOptions);
 
-<<<<<<< HEAD
-      if (!owner) {
-        throw new InputError('Invalid repository owner provided in repoUrl');
-      }
-
-=======
->>>>>>> f016c8a3
       const newRepo = await createGithubRepoWithCollaboratorsAndTopics(
         client,
         repo,
