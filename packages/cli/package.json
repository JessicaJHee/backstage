{
  "name": "@backstage/cli",
  "description": "CLI for developing Backstage plugins and apps",
  "version": "0.10.5",
  "private": false,
  "publishConfig": {
    "access": "public"
  },
  "homepage": "https://backstage.io",
  "repository": {
    "type": "git",
    "url": "https://github.com/backstage/backstage",
    "directory": "packages/cli"
  },
  "keywords": [
    "backstage"
  ],
  "license": "Apache-2.0",
  "main": "dist/index.cjs.js",
  "scripts": {
    "build": "backstage-cli build --outputs cjs",
    "lint": "backstage-cli lint",
    "test": "backstage-cli test",
    "clean": "backstage-cli clean",
    "start": "nodemon --"
  },
  "bin": {
    "backstage-cli": "bin/backstage-cli"
  },
  "dependencies": {
    "@backstage/cli-common": "^0.1.6",
    "@backstage/config": "^0.1.11",
    "@backstage/config-loader": "^0.9.1",
    "@backstage/errors": "^0.1.5",
    "@backstage/types": "^0.1.1",
    "@hot-loader/react-dom": "^16.13.0",
    "@lerna/package-graph": "^4.0.0",
    "@lerna/project": "^4.0.0",
    "@octokit/request": "^5.4.12",
    "@rollup/plugin-commonjs": "^21.0.1",
    "@rollup/plugin-json": "^4.1.0",
    "@rollup/plugin-node-resolve": "^13.0.0",
    "@rollup/plugin-yaml": "^3.1.0",
    "@spotify/eslint-config-base": "^12.0.0",
    "@spotify/eslint-config-react": "^12.0.0",
    "@spotify/eslint-config-typescript": "^12.0.0",
    "@sucrase/jest-plugin": "^2.1.1",
    "@sucrase/webpack-loader": "^2.0.0",
    "@svgr/plugin-jsx": "5.5.x",
    "@svgr/plugin-svgo": "5.4.x",
    "@svgr/rollup": "5.5.x",
    "@svgr/webpack": "5.5.x",
    "@types/webpack-env": "^1.15.2",
    "@typescript-eslint/eslint-plugin": "^5.9.0",
    "@typescript-eslint/parser": "^5.9.0",
    "@yarnpkg/lockfile": "^1.1.0",
    "bfj": "^7.0.2",
    "buffer": "^6.0.3",
    "chalk": "^4.0.0",
    "chokidar": "^3.3.1",
    "commander": "^6.1.0",
    "css-loader": "^6.5.1",
    "diff": "^5.0.0",
<<<<<<< HEAD
    "esbuild": "^0.14.10",
    "esbuild-loader": "^2.18.0",
    "eslint": "^7.30.0",
=======
    "esbuild": "^0.14.1",
    "eslint": "^8.6.0",
>>>>>>> dc47c517
    "eslint-config-prettier": "^8.3.0",
    "eslint-formatter-friendly": "^7.0.0",
    "eslint-plugin-import": "^2.25.4",
    "eslint-plugin-jest": "^25.3.4",
    "eslint-plugin-jsx-a11y": "^6.5.1",
    "eslint-plugin-monorepo": "^0.3.2",
    "eslint-plugin-react": "^7.28.0",
    "eslint-plugin-react-hooks": "^4.3.0",
    "express": "^4.17.1",
    "fork-ts-checker-webpack-plugin": "^4.0.5",
    "fs-extra": "9.1.0",
    "glob": "^7.1.7",
    "handlebars": "^4.7.3",
    "html-webpack-plugin": "^5.3.1",
    "inquirer": "^7.0.4",
    "jest": "^26.0.1",
    "jest-css-modules": "^2.1.0",
    "json-schema": "^0.4.0",
    "jest-transform-yaml": "^0.1.1",
    "lodash": "^4.17.21",
    "minimatch": "3.0.4",
    "mini-css-extract-plugin": "^2.4.2",
    "node-libs-browser": "^2.2.1",
    "ora": "^5.3.0",
    "postcss": "^8.1.0",
    "process": "^0.11.10",
    "react-dev-utils": "^12.0.0-next.47",
    "react-hot-loader": "^4.12.21",
    "recursive-readdir": "^2.2.2",
    "replace-in-file": "^6.0.0",
    "rollup": "^2.60.2",
    "rollup-plugin-dts": "^4.0.1",
    "rollup-plugin-esbuild": "^4.7.2",
    "rollup-plugin-peer-deps-external": "^2.2.2",
    "rollup-plugin-postcss": "^4.0.0",
    "rollup-pluginutils": "^2.8.2",
    "run-script-webpack-plugin": "^0.0.11",
    "semver": "^7.3.2",
    "style-loader": "^3.3.1",
    "sucrase": "^3.20.2",
    "tar": "^6.1.2",
    "terser-webpack-plugin": "^5.1.3",
    "typescript": "^4.0.3",
    "util": "^0.12.3",
    "webpack": "^5.48.0",
    "webpack-dev-server": "4.3.1",
    "webpack-node-externals": "^3.0.0",
    "yaml": "^1.10.0",
    "yml-loader": "^2.1.0",
    "yn": "^4.0.0"
  },
  "devDependencies": {
    "@backstage/backend-common": "^0.10.2",
    "@backstage/config": "^0.1.11",
    "@backstage/core-components": "^0.8.3",
    "@backstage/core-plugin-api": "^0.4.1",
    "@backstage/core-app-api": "^0.3.1",
    "@backstage/dev-utils": "^0.2.16",
    "@backstage/test-utils": "^0.2.1",
    "@backstage/theme": "^0.2.14",
    "@types/diff": "^5.0.0",
    "@types/express": "^4.17.6",
    "@types/fs-extra": "^9.0.1",
    "@types/http-proxy": "^1.17.4",
    "@types/inquirer": "^8.1.3",
    "@types/minimatch": "^3.0.5",
    "@types/mock-fs": "^4.13.0",
    "@types/node": "^14.14.32",
    "@types/recursive-readdir": "^2.2.0",
    "@types/rollup-plugin-peer-deps-external": "^2.2.0",
    "@types/rollup-plugin-postcss": "^2.0.0",
    "@types/tar": "^6.1.1",
    "@types/terser-webpack-plugin": "^5.0.4",
    "@types/webpack": "^5.28.0",
    "@types/webpack-dev-server": "^3.11.5",
    "@types/yarnpkg__lockfile": "^1.1.4",
    "del": "^6.0.0",
    "mock-fs": "^5.1.0",
    "nodemon": "^2.0.2",
    "ts-node": "^10.0.0"
  },
  "resolutions": {
    "@types/webpack-dev-server/@types/webpack": "^5.28.0"
  },
  "files": [
    "asset-types",
    "templates",
    "config",
    "bin",
    "dist/**/*.js"
  ],
  "nodemonConfig": {
    "watch": "./src",
    "exec": "bin/backstage-cli",
    "ext": "ts"
  },
  "configSchema": {
    "$schema": "https://backstage.io/schema/config-v1",
    "title": "@backstage/cli",
    "type": "object",
    "properties": {
      "app": {
        "type": "object",
        "properties": {
          "baseUrl": {
            "type": "string",
            "visibility": "frontend"
          },
          "title": {
            "type": "string",
            "visibility": "frontend"
          },
          "googleAnalyticsTrackingId": {
            "type": "string",
            "visibility": "frontend",
            "description": "Tracking ID for Google Analytics",
            "examples": [
              "UA-000000-0"
            ]
          },
          "datadogRum": {
            "type": "object",
            "description": "Datadog RUM events configuration",
            "properties": {
              "env": {
                "type": "string",
                "visibility": "frontend",
                "description": "Environment for Datadog RUM events"
              },
              "clientToken": {
                "type": "string",
                "visibility": "frontend",
                "description": "clientToken for Datadog RUM events"
              },
              "applicationId": {
                "type": "string",
                "visibility": "frontend",
                "description": "applicationId for Datadog RUM events"
              },
              "site": {
                "type": "string",
                "visibility": "frontend",
                "description": "site for Datadog RUM events"
              }
            },
            "required": [
              "clientToken",
              "applicationId"
            ]
          },
          "listen": {
            "type": "object",
            "description": "Listening configuration for local development",
            "properties": {
              "host": {
                "type": "string",
                "visibility": "frontend",
                "description": "The host that the frontend should be bound to. Only used for local development."
              },
              "port": {
                "type": "number",
                "visibility": "frontend",
                "description": "The port that the frontend should be bound to. Only used for local development."
              }
            }
          }
        }
      }
    }
  }
}<|MERGE_RESOLUTION|>--- conflicted
+++ resolved
@@ -61,14 +61,9 @@
     "commander": "^6.1.0",
     "css-loader": "^6.5.1",
     "diff": "^5.0.0",
-<<<<<<< HEAD
     "esbuild": "^0.14.10",
     "esbuild-loader": "^2.18.0",
-    "eslint": "^7.30.0",
-=======
-    "esbuild": "^0.14.1",
     "eslint": "^8.6.0",
->>>>>>> dc47c517
     "eslint-config-prettier": "^8.3.0",
     "eslint-formatter-friendly": "^7.0.0",
     "eslint-plugin-import": "^2.25.4",
