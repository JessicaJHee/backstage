--- conflicted
+++ resolved
@@ -22,13 +22,13 @@
   ComponentTabs,
   ComponentTab,
 } from '@backstage/plugin-home';
-<<<<<<< HEAD
 import {
   Content,
   Header,
   Page,
   HomepageTimer,
 } from '@backstage/core-components';
+import { HomePageSearchBar } from '@backstage/plugin-search';
 
 export const HomePage = () => (
   <Page themeId="home">
@@ -37,19 +37,22 @@
     </Header>
     <Content>
       <Grid container spacing={3}>
-        <Grid item xs={12} md={4}>
-          <RandomJokeHomePageComponent />
+        <Grid item xs={12}>
+          <HomePageSearchBar />
         </Grid>
         <Grid item xs={12} md={4}>
-          <RandomJokeHomePageComponent
+          <HomePageRandomJoke />
+        </Grid>
+        <Grid item xs={12} md={4}>
+          <HomePageRandomJoke
             defaultCategory="any"
             Renderer={ComponentAccordion}
           />
-          <RandomJokeHomePageComponent
+          <HomePageRandomJoke
             title="Another Random Joke"
             Renderer={ComponentAccordion}
           />
-          <RandomJokeHomePageComponent
+          <HomePageRandomJoke
             title="One More Random Joke"
             defaultCategory="programming"
             Renderer={ComponentAccordion}
@@ -62,7 +65,7 @@
               {
                 label: 'Programming',
                 Component: () => (
-                  <RandomJokeHomePageComponent
+                  <HomePageRandomJoke
                     defaultCategory="programming"
                     Renderer={ComponentTab}
                   />
@@ -71,7 +74,7 @@
               {
                 label: 'Any',
                 Component: () => (
-                  <RandomJokeHomePageComponent
+                  <HomePageRandomJoke
                     defaultCategory="any"
                     Renderer={ComponentTab}
                   />
@@ -83,54 +86,4 @@
       </Grid>
     </Content>
   </Page>
-=======
-import { HomePageSearchBar } from '@backstage/plugin-search';
-
-export const HomePage = () => (
-  <Grid container spacing={3}>
-    <Grid item xs={12}>
-      <HomePageSearchBar />
-    </Grid>
-    <Grid item xs={12} md={4}>
-      <HomePageRandomJoke />
-    </Grid>
-    <Grid item xs={12} md={4}>
-      <HomePageRandomJoke defaultCategory="any" Renderer={ComponentAccordion} />
-      <HomePageRandomJoke
-        title="Another Random Joke"
-        Renderer={ComponentAccordion}
-      />
-      <HomePageRandomJoke
-        title="One More Random Joke"
-        defaultCategory="programming"
-        Renderer={ComponentAccordion}
-      />
-    </Grid>
-    <Grid item xs={12} md={4}>
-      <ComponentTabs
-        title="Random Jokes"
-        tabs={[
-          {
-            label: 'Programming',
-            Component: () => (
-              <HomePageRandomJoke
-                defaultCategory="programming"
-                Renderer={ComponentTab}
-              />
-            ),
-          },
-          {
-            label: 'Any',
-            Component: () => (
-              <HomePageRandomJoke
-                defaultCategory="any"
-                Renderer={ComponentTab}
-              />
-            ),
-          },
-        ]}
-      />
-    </Grid>
-  </Grid>
->>>>>>> c3077146
 );